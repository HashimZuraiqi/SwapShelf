<!DOCTYPE html>
<html lang="en">
<head>
<<<<<<< HEAD
  <meta charset="UTF-8">
  <meta name="viewport" content="width=device-width, initial-scale=1.0">
  <title>Dashboard | BookSwap</title>
  <link rel="stylesheet" href="https://cdn.jsdelivr.net/npm/bootstrap@4.4.1/dist/css/bootstrap.min.css">
  <link rel="stylesheet" href="/css/style.css">
  <link rel="stylesheet" href="https://cdn.jsdelivr.net/npm/bootstrap-icons@1.11.3/font/bootstrap-icons.css">
</head>
<body>
  <nav class="navbar navbar-expand-lg navbar-dark custom-navbar">
    <div class="container-fluid">
      <!-- Logo on far left -->
      <a class="navbar-brand d-flex align-items-center" href="/">
        <span class="logo-icon mr-2" style="display:flex;align-items:center;">
          <!-- Book SVG ICON -->
          <svg width="32" height="32" viewBox="0 0 56 56" fill="none">
            <defs>
              <linearGradient id="navGrad" x1="0" y1="0" x2="56" y2="56" gradientUnits="userSpaceOnUse">
                <stop stop-color="#3BB7FB"/>
                <stop offset="1" stop-color="#F6B443"/>
              </linearGradient>
            </defs>
            <circle cx="28" cy="28" r="28" fill="url(#navGrad)"/>
            <g>
              <rect x="17" y="20" width="10" height="16" rx="2" fill="#fff"/>
              <rect x="29" y="20" width="10" height="16" rx="2" fill="#fff"/>
              <line x1="27.5" y1="20" x2="27.5" y2="36" stroke="#3BB7FB" stroke-width="1.5"/>
            </g>
          </svg>
        </span>
        <span class="logo-text ml-2 gradient-text">Book<span class="swap">Swap</span></span>
      </a>

      <button class="navbar-toggler" type="button" data-toggle="collapse" data-target="#navbarNav"
              aria-controls="navbarNav" aria-expanded="false" aria-label="Toggle navigation">
        <span class="navbar-toggler-icon"></span>
      </button>

      <div class="collapse navbar-collapse" id="navbarNav">
        <!-- Navigation options in the center with correct order -->
        <!-- Debug: activePage = <%= activePage %> -->
        <ul class="navbar-nav mx-auto">
          <li class="nav-item <%= activePage === 'home' ? 'active' : '' %>" data-page="home">
=======
    <meta charset="UTF-8">
    <meta name="viewport" content="width=device-width, initial-scale=1.0">
    <title>Dashboard | BookSwap</title>
    <link rel="stylesheet" href="https://cdn.jsdelivr.net/npm/bootstrap-icons@1.11.3/font/bootstrap-icons.css">
    <link rel="stylesheet" href="https://cdn.jsdelivr.net/npm/bootstrap@4.4.1/dist/css/bootstrap.min.css">
    <link rel="stylesheet" href="/css/style.css">
    <link href="https://fonts.googleapis.com/css?family=Montserrat:700,600,400&display=swap" rel="stylesheet">
    <script src="https://ajax.googleapis.com/ajax/libs/jquery/3.7.1/jquery.min.js"></script>
    <style>
        /* Active navigation styling for dynamic page */
        .nav-item.active .nav-link {
            color: #3BB7FB !important;
            background: rgba(59, 183, 251, 0.1);
            border-radius: 5px;
            font-weight: 600;
        }
    </style>
</head>
<body>
<nav class="navbar navbar-expand-lg navbar-dark custom-navbar">
  <div class="container-fluid">
    <!-- Logo on far left -->
    <a class="navbar-brand d-flex align-items-center" href="/">
      <span class="logo-icon mr-2" style="display:flex;align-items:center;">
        <!-- Book SVG ICON -->
        <svg width="32" height="32" viewBox="0 0 56 56" fill="none">
          <defs>
            <linearGradient id="navGrad" x1="0" y1="0" x2="56" y2="56" gradientUnits="userSpaceOnUse">
              <stop stop-color="#3BB7FB"/>
              <stop offset="1" stop-color="#F6B443"/>
            </linearGradient>
          </defs>
          <circle cx="28" cy="28" r="28" fill="url(#navGrad)"/>
          <g>
            <rect x="17" y="20" width="10" height="16" rx="2" fill="#fff"/>
            <rect x="29" y="20" width="10" height="16" rx="2" fill="#fff"/>
            <line x1="27.5" y1="20" x2="27.5" y2="36" stroke="#3BB7FB" stroke-width="1.5"/>
          </g>
        </svg>
      </span>
      <span class="logo-text ml-2 gradient-text">Book<span class="swap">Swap</span></span>
    </a>
    
    <button class="navbar-toggler" type="button" data-toggle="collapse" data-target="#navbarNav"
      aria-controls="navbarNav" aria-expanded="false" aria-label="Toggle navigation">
      <span class="navbar-toggler-icon"></span>
    </button>
    
    <div class="collapse navbar-collapse" id="navbarNav">
      <!-- Navigation options in the center with correct order -->
      <ul class="navbar-nav mx-auto">
        <li class="nav-item <%= activePage === 'home' ? 'active' : '' %>" data-page="home">
>>>>>>> cb0285b6
            <a class="nav-link" href="/"><i class="bi bi-house-door"></i> Home</a>
          </li>
          <li class="nav-item <%= activePage === 'dashboard' ? 'active' : '' %>" data-page="dashboard">
            <a class="nav-link" href="/dashboard"><i class="bi bi-speedometer2"></i> Dashboard</a>
          </li>
          <li class="nav-item <%= activePage === 'library' ? 'active' : '' %>" data-page="library">
            <a class="nav-link" href="/library"><i class="bi bi-book"></i> My Library</a>
          </li>
          <li class="nav-item <%= activePage === 'wishlist' ? 'active' : '' %>" data-page="wishlist">
            <a class="nav-link" href="/wishlist"><i class="bi bi-heart"></i> Wishlist</a>
          </li>
          <li class="nav-item <%= activePage === 'swap-matcher' ? 'active' : '' %>" data-page="swap-matcher">
            <a class="nav-link" href="/swap-matcher"><i class="bi bi-arrow-left-right"></i> Swap Matcher</a>
<<<<<<< HEAD
          </li>
          <li class="nav-item <%= activePage === 'nearby' ? 'active' : '' %>" data-page="nearby">
            <a class="nav-link" href="/nearby"><i class="bi bi-geo-alt"></i> Nearby</a>
          </li>
          <li class="nav-item <%= activePage === 'rewards' ? 'active' : '' %>" data-page="rewards">
=======
        </li>
        <li class="nav-item <%= activePage === 'rewards' ? 'active' : '' %>" data-page="rewards">
>>>>>>> cb0285b6
            <a class="nav-link" href="/rewards"><i class="bi bi-trophy"></i> Rewards</a>
          </li>
        </ul>

        <!-- Profile dropdown on far right -->
        <ul class="navbar-nav ml-auto">
          <li class="nav-item dropdown">
            <a class="nav-link dropdown-toggle" href="#" id="profileDropdown" role="button"
               data-toggle="dropdown" aria-haspopup="true" aria-expanded="false">
              <i class="bi bi-person-circle"></i> Profile
            </a>
            <div class="dropdown-menu dropdown-menu-right" aria-labelledby="profileDropdown">
              <a class="dropdown-item" href="/me"><i class="bi bi-person"></i> My Profile</a>
              <a class="dropdown-item" href="/logout"><i class="bi bi-box-arrow-right"></i> Logout</a>
            </div>
          </li>
        </ul>
      </div>
    </div>
<<<<<<< HEAD
  </nav>

  <main class="dashboard-main container mt-5">
    <div class="dashboard-content mx-auto" style="max-width: 1200px;">
      <!-- Welcome Section -->
      <section class="dashboard-welcome mb-4 p-4">
        <h1>Welcome back, <%= user %>! <span>👋</span></h1>
        <p>Ready to discover your next great read?</p>
        <div class="row dashboard-stats">
          <div class="col-6 col-md-3 mb-3">
            <div class="stat-card text-center">
              <div class="stat-label">My Books</div>
              <div class="stat-value">0</div>
            </div>
          </div>
          <div class="col-6 col-md-3 mb-3">
            <div class="stat-card wishlist text-center">
              <div class="stat-label">Wishlist</div>
              <div class="stat-value">0</div>
            </div>
          </div>
          <div class="col-6 col-md-3 mb-3">
            <div class="stat-card swaps text-center">
              <div class="stat-label">Active Swaps</div>
              <div class="stat-value">0</div>
            </div>
          </div>
          <div class="col-6 col-md-3 mb-3">
            <div class="stat-card points text-center">
              <div class="stat-label">Points Earned</div>
              <div class="stat-value">0</div>
            </div>
          </div>
        </div>
      </section>

      <!-- Quick Actions & Recent Activity -->
      <section class="dashboard-actions row mb-5 p-4">
        <div class="quick-actions col-md-9 mb-4 h-100">
          <h2>Quick Actions</h2>
          <p>Get started with these popular actions</p>
          <div class="row actions-grid">
            <!-- Each action is a col-md-4 for equal width -->
            <div class="col-12 col-md-4 mb-3 d-flex">
              <a href="/add-book" class="action-card flex-fill">
                <span class="action-icon">+</span>
                <span>Add New Book</span>
              </a>
            </div>
            <div class="col-12 col-md-4 mb-3 d-flex">
              <a href="/find-swaps" class="action-card flex-fill">
                <span class="action-icon">👥</span>
                <span>Find Swaps</span>
              </a>
            </div>
            <div class="col-12 col-md-4 mb-3 d-flex">
              <a href="/nearby" class="action-card flex-fill">
                <span class="action-icon">📍</span>
                <span>Nearby Swappers</span>
              </a>
            </div>
          </div>
        </div>

        <!-- Recent Activity (dynamic) -->
        <div class="recent-activity col-md-3 h-100">
          <h2>Recent Activity</h2>
          <p>Your latest BookSwap actions</p>

          <% if (activities && activities.length) { %>
            <ul class="list-unstyled mb-0" id="activity-list">
              <% activities.forEach(function(a){ %>
                <li class="media p-2 rounded activity-row">
                  <div class="mr-3">
                    <% let icon = 'bi-plus-circle'; %>
                    <% if (a.action === 'ADD_BOOK') icon = 'bi-book'; %>
                    <% if (a.action === 'MATCH_SWAP') icon = 'bi-arrow-left-right'; %>
                    <% if (a.action === 'COMPLETE_SWAP') icon = 'bi-check2-circle'; %>
                    <% if (a.action === 'EARN_POINTS') icon = 'bi-trophy'; %>
                    <i class="bi <%= icon %>"></i>
                  </div>
                  <div class="media-body">
                    <div class="d-flex justify-content-between align-items-center">
                      <div class="activity-text"><%= a.message %></div>
                      <small class="text-muted" data-ts="<%= a.createdAt.toISOString() %>"></small>
                    </div>
                  </div>
                </li>
              <% }) %>
            </ul>
          <% } else { %>
            <div class="text-muted small">No recent activity yet.</div>
          <% } %>
        </div>
      </section>

      <!-- Trending Books Section -->
      <section class="trending-books mb-5 p-4">
        <h2>Trending Books in Your Area</h2>
        <p>Popular books that other swappers are looking for</p>
        <div class="row book-cards">
          <% if (typeof trendingBooks !== 'undefined' && trendingBooks && trendingBooks.length > 0) { %>
            <% trendingBooks.forEach(function(book) { %>
              <div class="col-6 col-md-3 mb-4 d-flex">
                <div class="book-card flex-fill">
                  <img src="<%= book.image || '/images/placeholder-book.jpg' %>" alt="<%= book.title || 'Book Cover' %>" class="img-fluid book-img">
                  <div class="book-title mt-2 text-center"><%= book.title || 'Unknown Title' %></div>
                </div>
              </div>
            <% }); %>
          <% } else { %>
            <div class="col-12 text-center">
              <div class="no-books-placeholder">
                <div class="placeholder-icon mb-3">📚</div>
                <h4>No Trending Books Available</h4>
                <p class="text-muted">Check back later for popular book recommendations!</p>
              </div>
            </div>
          <% } %>
        </div>
      </section>
    </div>
  </main>

  <!-- libs -->
  <script src="https://code.jquery.com/jquery-3.4.1.slim.min.js"></script>
  <script src="https://cdn.jsdelivr.net/npm/popper.js@1.16.0/dist/umd/popper.min.js"></script>
  <script src="https://cdn.jsdelivr.net/npm/bootstrap@4.4.1/dist/js/bootstrap.min.js"></script>
  <script src="/js/navigation.js"></script>

  <!-- "time ago" for activity timestamps -->
  <script src="https://cdn.jsdelivr.net/npm/dayjs@1/dayjs.min.js"></script>
  <script src="https://cdn.jsdelivr.net/npm/dayjs@1/plugin/relativeTime.js"></script>
  <script>
    dayjs.extend(dayjs_plugin_relativeTime);
    document.querySelectorAll('[data-ts]').forEach(function(el){
      const iso = el.getAttribute('data-ts');
      try { el.textContent = dayjs(iso).fromNow(); } catch(e) { el.textContent = ''; }
    });
  </script>
=======
  </div>
</nav>


<!-- Dashboard Main Content -->
<main class="container-fluid py-4">
    <!-- Welcome Hero Section -->
    <section class="welcome-hero mb-5">
        <div class="container">
            <div class="row align-items-center">
                <div class="col-lg-8">
                    <h1 class="hero-title mb-3">
                        Welcome back, <span class="gradient-text"><%= userName || 'Reader' %>!</span>
                    </h1>
                    <p class="hero-subtitle mb-4">Ready to discover your next great read? Check out what's happening in your reading community.</p>
                    <div class="d-flex flex-wrap gap-3">
                        <a href="/library" class="btn btn-gradient">
                            <i class="bi bi-book"></i> My Library
                        </a>
                        <a href="/swap-matcher" class="btn btn-outline-light">
                            <i class="bi bi-arrow-left-right"></i> Find Swaps
                        </a>
                        <button type="button" class="btn btn-outline-info" id="refresh-dashboard" title="Refresh All Data">
                            <i class="bi bi-arrow-clockwise"></i> Refresh Data
                        </button>
                    </div>
                </div>
                <div class="col-lg-4 text-center">
                    <div class="user-avatar-large">
                        <% if (userPhoto) { %>
                            <img src="<%= userPhoto %>" alt="Profile" class="rounded-circle profile-img-large">
                        <% } else { %>
                            <div class="avatar-placeholder">
                                <i class="bi bi-person-circle"></i>
                            </div>
                        <% } %>
                    </div>
                </div>
            </div>
        </div>
    </section>

    <!-- Stats Overview -->
    <section class="stats-section mb-5" id="user-stats-section">
        <div class="container">
            <div class="stats-container">
                <div class="stats-inner p-4">
                    <div class="stats-title text-center mb-4">
                        Your Reading Journey
                        <button type="button" class="btn btn-sm btn-outline-primary ml-2 refresh-stats" title="Refresh Stats">
                            <i class="bi bi-arrow-clockwise"></i>
                        </button>
                    </div>
                    <div class="row text-center">
                        <div class="col-6 col-md-3 mb-3">
                            <div class="stat-item">
                                <div class="stat-value text-gradient" id="books-owned-count"><%= userStats.booksOwned %></div>
                                <div class="stat-label">Books Owned</div>
                                <div class="stat-icon"><i class="bi bi-book"></i></div>
                            </div>
                        </div>
                        <div class="col-6 col-md-3 mb-3">
                            <div class="stat-item">
                                <div class="stat-value text-success" id="swaps-completed-count"><%= userStats.swapsCompleted %></div>
                                <div class="stat-label">Swaps Completed</div>
                                <div class="stat-icon"><i class="bi bi-arrow-left-right"></i></div>
                            </div>
                        </div>
                        <div class="col-6 col-md-3 mb-3">
                            <div class="stat-item">
                                <div class="stat-value text-danger" id="wishlist-items-count"><%= userStats.wishlistItems %></div>
                                <div class="stat-label">Wishlist Items</div>
                                <div class="stat-icon"><i class="bi bi-heart"></i></div>
                            </div>
                        </div>
                        <div class="col-6 col-md-3 mb-3">
                            <div class="stat-item">
                                <div class="stat-value text-warning" id="pending-swaps-count"><%= userStats.pendingSwaps %></div>
                                <div class="stat-label">Pending Swaps</div>
                                <div class="stat-icon"><i class="bi bi-clock"></i></div>
                            </div>
                        </div>
                    </div>
                </div>
            </div>
        </div>
    </section>

    <!-- Quick Actions -->
    <section class="quick-actions mb-5">
        <div class="container">
            <h3 class="section-title mb-4">
                <i class="bi bi-lightning"></i> Quick Actions
            </h3>
            <div class="row">
                <div class="col-6 col-md-3 mb-3">
                    <a href="/library/add" class="action-card-modern">
                        <div class="action-icon-modern">
                            <i class="bi bi-plus-circle"></i>
                        </div>
                        <h6>Add Book</h6>
                        <p>Add a new book to your library</p>
                    </a>
                </div>
                <div class="col-6 col-md-3 mb-3">
                    <a href="/swap-matcher" class="action-card-modern">
                        <div class="action-icon-modern">
                            <i class="bi bi-arrow-left-right"></i>
                        </div>
                        <h6>Find Swaps</h6>
                        <p>Discover books to swap</p>
                    </a>
                </div>
                <div class="col-6 col-md-3 mb-3">
                    <a href="/wishlist" class="action-card-modern">
                        <div class="action-icon-modern">
                            <i class="bi bi-heart"></i>
                        </div>
                        <h6>Wishlist</h6>
                        <p>Manage your reading list</p>
                    </a>
                </div>
                <div class="col-6 col-md-3 mb-3">
                    <a href="/messages" class="action-card-modern">
                        <div class="action-icon-modern">
                            <i class="bi bi-chat-dots"></i>
                        </div>
                        <h6>Messages</h6>
                        <p>Check conversations</p>
                    </a>
                </div>
            </div>
        </div>
    </section>

    <!-- Main Dashboard Grid -->
    <section class="dashboard-grid">
        <div class="container">
            <div class="row">
                <!-- Swap Insights -->
                <div class="col-lg-6 mb-4">
                    <div class="card card-dark h-100" id="swap-insights-section">
                        <div class="card-header">
                            <h5 class="card-title">
                                <i class="bi bi-graph-up"></i> Swap Insights
                                <button type="button" class="btn btn-sm btn-outline-primary ml-2 refresh-insights" title="Refresh Insights">
                                    <i class="bi bi-arrow-clockwise"></i>
                                </button>
                            </h5>
                        </div>
                        <div class="card-body">
                            <div class="insight-item mb-4">
                                <div class="d-flex justify-content-between align-items-center mb-2">
                                    <span>Success Rate</span>
                                    <span class="badge badge-success"><span id="success-rate"><%= swapInsights.successRate %></span>%</span>
                                </div>
                                <div class="progress-modern">
                                    <div class="progress-bar-modern bg-success" data-width="<%= swapInsights.successRate %>"></div>
                                </div>
                            </div>
                            <div class="insight-item mb-3">
                                <div class="d-flex justify-content-between align-items-center">
                                    <span><i class="bi bi-clock-history"></i> Avg Response Time</span>
                                    <span class="text-muted" id="avg-response-time"><%= swapInsights.avgResponseTime %></span>
                                </div>
                            </div>
                            <div class="insight-item">
                                <div class="d-flex justify-content-between align-items-center">
                                    <span><i class="bi bi-bookmark"></i> Popular Genre</span>
                                    <span class="badge badge-primary" id="popular-genre"><%= swapInsights.popularGenre %></span>
                                </div>
                            </div>
                        </div>
                    </div>
                </div>

                <!-- Nearby Books -->
                <div class="col-lg-6 mb-4">
                    <div class="card card-dark h-100" id="nearby-books-section">
                        <div class="card-header">
                            <h5 class="card-title">
                                <i class="bi bi-geo-alt"></i> Nearby Books
                                <button type="button" class="btn btn-sm btn-outline-primary ml-2 refresh-nearby" title="Refresh Nearby Books">
                                    <i class="bi bi-arrow-clockwise"></i>
                                </button>
                            </h5>
                        </div>
                        <div class="card-body">
                            <div id="nearby-books-list">
                                <% if (nearbyBooks && nearbyBooks.length > 0) { %>
                                    <% nearbyBooks.forEach(book => { %>
                                        <div class="nearby-book-item mb-3">
                                            <div class="row align-items-center">
                                                <div class="col-3">
                                                    <img src="<%= book.image || '/images/placeholder-book.jpg' %>" 
                                                         alt="<%= book.title %>" class="book-cover-small">
                                                </div>
                                                <div class="col-9">
                                                    <h6 class="book-title"><%= book.title %></h6>
                                                    <p class="book-author">by <%= book.author %></p>
                                                    <div class="d-flex justify-content-between align-items-center">
                                                        <span class="location-text">
                                                            <i class="bi bi-geo-alt"></i> <%= book.distance %>
                                                        </span>
                                                        <a href="/swap-request/<%= book.id %>" class="btn btn-sm btn-outline-light">
                                                            Request
                                                        </a>
                                                    </div>
                                                </div>
                                            </div>
                                        </div>
                                    <% }); %>
                                <% } else { %>
                                    <div class="empty-state">
                                        <p class="text-muted">No nearby books available at the moment.</p>
                                    </div>
                                <% } %>
                            </div>
                        </div>
                    </div>
                </div>

                <!-- Trending Genres -->
                <div class="col-lg-6 mb-4">
                    <div class="card card-dark h-100" id="trending-section">
                        <div class="card-header">
                            <h5 class="card-title">
                                <i class="bi bi-fire"></i> Trending Genres
                                <button type="button" class="btn btn-sm btn-outline-primary ml-2 refresh-trending" title="Refresh Trending Data">
                                    <i class="bi bi-arrow-clockwise"></i>
                                </button>
                            </h5>
                        </div>
                        <div class="card-body">
                            <div id="trending-genres-list">
                                <% if (trendingGenres && trendingGenres.length > 0) { %>
                                    <% trendingGenres.forEach((genre, index) => { %>
                                        <div class="trending-item mb-3">
                                            <div class="d-flex justify-content-between align-items-center mb-2">
                                                <div class="d-flex align-items-center">
                                                    <span class="trending-rank">#<%= index + 1 %></span>
                                                    <span class="genre-name"><%= genre.name %></span>
                                                </div>
                                                <span class="badge badge-warning"><%= genre.swaps %></span>
                                            </div>
                                            <div class="progress-modern">
                                                <div class="progress-bar-modern bg-warning" data-width="<%= genre.percentage %>"></div>
                                            </div>
                                        </div>
                                    <% }); %>
                                <% } else { %>
                                    <div class="empty-state text-center py-4">
                                        <i class="bi bi-fire empty-state-icon"></i>
                                        <h6 class="mt-3">No trending data</h6>
                                        <p class="text-muted">Check back soon for trending genres</p>
                                    </div>
                                <% } %>
                            </div>
                        </div>
                    </div>
                </div>

                <!-- Trending Books -->
                <div class="col-lg-6 mb-4">
                    <div class="card card-dark h-100">
                        <div class="card-header">
                            <h5 class="card-title">
                                <i class="bi bi-star"></i> Trending Books
                            </h5>
                        </div>
                        <div class="card-body">
                            <div id="trending-books-list">
                                <% if (trendingBooks && trendingBooks.length > 0) { %>
                                    <% trendingBooks.forEach((book, index) => { %>
                                        <div class="trending-book-item mb-3">
                                            <div class="row align-items-center">
                                                <div class="col-2 text-center">
                                                    <span class="trending-rank-large">#<%= index + 1 %></span>
                                                </div>
                                                <div class="col-3">
                                                    <img src="<%= book.image || '/images/placeholder-book.jpg' %>" 
                                                         alt="<%= book.title %>" class="book-cover-small">
                                                </div>
                                                <div class="col-7">
                                                    <h6 class="book-title"><%= book.title %></h6>
                                                    <p class="book-author">by <%= book.author %></p>
                                                    <div class="swap-count">
                                                        <i class="bi bi-arrow-left-right text-success"></i>
                                                        <span class="text-muted small"><%= book.swapCount %> swaps</span>
                                                    </div>
                                                </div>
                                            </div>
                                        </div>
                                    <% }); %>
                                <% } else { %>
                                    <div class="empty-state text-center py-4">
                                        <i class="bi bi-star empty-state-icon"></i>
                                        <h6 class="mt-3">No trending books</h6>
                                        <p class="text-muted">Check back soon for popular titles</p>
                                    </div>
                                <% } %>
                            </div>
                        </div>
                    </div>
                </div>
            </div>
        </div>
    </section>
</main>

    <!-- Scripts -->
    <script src="https://code.jquery.com/jquery-3.4.1.slim.min.js"></script>
    <script src="https://cdn.jsdelivr.net/npm/popper.js@1.16.0/dist/umd/popper.min.js"></script>
    <script src="https://cdn.jsdelivr.net/npm/bootstrap@4.4.1/dist/js/bootstrap.min.js"></script>
    <script src="/js/navigation.js"></script>
    <script src="/js/dashboard-updater.js"></script>
    
    <!-- Progress bar initialization -->
    <script>
        document.addEventListener('DOMContentLoaded', function() {
            // Set progress bar widths from data attributes
            document.querySelectorAll('.progress-bar[data-width]').forEach(function(bar) {
                const width = bar.getAttribute('data-width');
                bar.style.width = width + '%';
            });
        });
    </script>
>>>>>>> cb0285b6
</body>
</html><|MERGE_RESOLUTION|>--- conflicted
+++ resolved
@@ -1,50 +1,6 @@
 <!DOCTYPE html>
 <html lang="en">
 <head>
-<<<<<<< HEAD
-  <meta charset="UTF-8">
-  <meta name="viewport" content="width=device-width, initial-scale=1.0">
-  <title>Dashboard | BookSwap</title>
-  <link rel="stylesheet" href="https://cdn.jsdelivr.net/npm/bootstrap@4.4.1/dist/css/bootstrap.min.css">
-  <link rel="stylesheet" href="/css/style.css">
-  <link rel="stylesheet" href="https://cdn.jsdelivr.net/npm/bootstrap-icons@1.11.3/font/bootstrap-icons.css">
-</head>
-<body>
-  <nav class="navbar navbar-expand-lg navbar-dark custom-navbar">
-    <div class="container-fluid">
-      <!-- Logo on far left -->
-      <a class="navbar-brand d-flex align-items-center" href="/">
-        <span class="logo-icon mr-2" style="display:flex;align-items:center;">
-          <!-- Book SVG ICON -->
-          <svg width="32" height="32" viewBox="0 0 56 56" fill="none">
-            <defs>
-              <linearGradient id="navGrad" x1="0" y1="0" x2="56" y2="56" gradientUnits="userSpaceOnUse">
-                <stop stop-color="#3BB7FB"/>
-                <stop offset="1" stop-color="#F6B443"/>
-              </linearGradient>
-            </defs>
-            <circle cx="28" cy="28" r="28" fill="url(#navGrad)"/>
-            <g>
-              <rect x="17" y="20" width="10" height="16" rx="2" fill="#fff"/>
-              <rect x="29" y="20" width="10" height="16" rx="2" fill="#fff"/>
-              <line x1="27.5" y1="20" x2="27.5" y2="36" stroke="#3BB7FB" stroke-width="1.5"/>
-            </g>
-          </svg>
-        </span>
-        <span class="logo-text ml-2 gradient-text">Book<span class="swap">Swap</span></span>
-      </a>
-
-      <button class="navbar-toggler" type="button" data-toggle="collapse" data-target="#navbarNav"
-              aria-controls="navbarNav" aria-expanded="false" aria-label="Toggle navigation">
-        <span class="navbar-toggler-icon"></span>
-      </button>
-
-      <div class="collapse navbar-collapse" id="navbarNav">
-        <!-- Navigation options in the center with correct order -->
-        <!-- Debug: activePage = <%= activePage %> -->
-        <ul class="navbar-nav mx-auto">
-          <li class="nav-item <%= activePage === 'home' ? 'active' : '' %>" data-page="home">
-=======
     <meta charset="UTF-8">
     <meta name="viewport" content="width=device-width, initial-scale=1.0">
     <title>Dashboard | BookSwap</title>
@@ -97,7 +53,6 @@
       <!-- Navigation options in the center with correct order -->
       <ul class="navbar-nav mx-auto">
         <li class="nav-item <%= activePage === 'home' ? 'active' : '' %>" data-page="home">
->>>>>>> cb0285b6
             <a class="nav-link" href="/"><i class="bi bi-house-door"></i> Home</a>
           </li>
           <li class="nav-item <%= activePage === 'dashboard' ? 'active' : '' %>" data-page="dashboard">
@@ -111,16 +66,8 @@
           </li>
           <li class="nav-item <%= activePage === 'swap-matcher' ? 'active' : '' %>" data-page="swap-matcher">
             <a class="nav-link" href="/swap-matcher"><i class="bi bi-arrow-left-right"></i> Swap Matcher</a>
-<<<<<<< HEAD
-          </li>
-          <li class="nav-item <%= activePage === 'nearby' ? 'active' : '' %>" data-page="nearby">
-            <a class="nav-link" href="/nearby"><i class="bi bi-geo-alt"></i> Nearby</a>
-          </li>
-          <li class="nav-item <%= activePage === 'rewards' ? 'active' : '' %>" data-page="rewards">
-=======
         </li>
         <li class="nav-item <%= activePage === 'rewards' ? 'active' : '' %>" data-page="rewards">
->>>>>>> cb0285b6
             <a class="nav-link" href="/rewards"><i class="bi bi-trophy"></i> Rewards</a>
           </li>
         </ul>
@@ -136,152 +83,9 @@
               <a class="dropdown-item" href="/me"><i class="bi bi-person"></i> My Profile</a>
               <a class="dropdown-item" href="/logout"><i class="bi bi-box-arrow-right"></i> Logout</a>
             </div>
-          </li>
-        </ul>
-      </div>
+        </li>
+      </ul>
     </div>
-<<<<<<< HEAD
-  </nav>
-
-  <main class="dashboard-main container mt-5">
-    <div class="dashboard-content mx-auto" style="max-width: 1200px;">
-      <!-- Welcome Section -->
-      <section class="dashboard-welcome mb-4 p-4">
-        <h1>Welcome back, <%= user %>! <span>👋</span></h1>
-        <p>Ready to discover your next great read?</p>
-        <div class="row dashboard-stats">
-          <div class="col-6 col-md-3 mb-3">
-            <div class="stat-card text-center">
-              <div class="stat-label">My Books</div>
-              <div class="stat-value">0</div>
-            </div>
-          </div>
-          <div class="col-6 col-md-3 mb-3">
-            <div class="stat-card wishlist text-center">
-              <div class="stat-label">Wishlist</div>
-              <div class="stat-value">0</div>
-            </div>
-          </div>
-          <div class="col-6 col-md-3 mb-3">
-            <div class="stat-card swaps text-center">
-              <div class="stat-label">Active Swaps</div>
-              <div class="stat-value">0</div>
-            </div>
-          </div>
-          <div class="col-6 col-md-3 mb-3">
-            <div class="stat-card points text-center">
-              <div class="stat-label">Points Earned</div>
-              <div class="stat-value">0</div>
-            </div>
-          </div>
-        </div>
-      </section>
-
-      <!-- Quick Actions & Recent Activity -->
-      <section class="dashboard-actions row mb-5 p-4">
-        <div class="quick-actions col-md-9 mb-4 h-100">
-          <h2>Quick Actions</h2>
-          <p>Get started with these popular actions</p>
-          <div class="row actions-grid">
-            <!-- Each action is a col-md-4 for equal width -->
-            <div class="col-12 col-md-4 mb-3 d-flex">
-              <a href="/add-book" class="action-card flex-fill">
-                <span class="action-icon">+</span>
-                <span>Add New Book</span>
-              </a>
-            </div>
-            <div class="col-12 col-md-4 mb-3 d-flex">
-              <a href="/find-swaps" class="action-card flex-fill">
-                <span class="action-icon">👥</span>
-                <span>Find Swaps</span>
-              </a>
-            </div>
-            <div class="col-12 col-md-4 mb-3 d-flex">
-              <a href="/nearby" class="action-card flex-fill">
-                <span class="action-icon">📍</span>
-                <span>Nearby Swappers</span>
-              </a>
-            </div>
-          </div>
-        </div>
-
-        <!-- Recent Activity (dynamic) -->
-        <div class="recent-activity col-md-3 h-100">
-          <h2>Recent Activity</h2>
-          <p>Your latest BookSwap actions</p>
-
-          <% if (activities && activities.length) { %>
-            <ul class="list-unstyled mb-0" id="activity-list">
-              <% activities.forEach(function(a){ %>
-                <li class="media p-2 rounded activity-row">
-                  <div class="mr-3">
-                    <% let icon = 'bi-plus-circle'; %>
-                    <% if (a.action === 'ADD_BOOK') icon = 'bi-book'; %>
-                    <% if (a.action === 'MATCH_SWAP') icon = 'bi-arrow-left-right'; %>
-                    <% if (a.action === 'COMPLETE_SWAP') icon = 'bi-check2-circle'; %>
-                    <% if (a.action === 'EARN_POINTS') icon = 'bi-trophy'; %>
-                    <i class="bi <%= icon %>"></i>
-                  </div>
-                  <div class="media-body">
-                    <div class="d-flex justify-content-between align-items-center">
-                      <div class="activity-text"><%= a.message %></div>
-                      <small class="text-muted" data-ts="<%= a.createdAt.toISOString() %>"></small>
-                    </div>
-                  </div>
-                </li>
-              <% }) %>
-            </ul>
-          <% } else { %>
-            <div class="text-muted small">No recent activity yet.</div>
-          <% } %>
-        </div>
-      </section>
-
-      <!-- Trending Books Section -->
-      <section class="trending-books mb-5 p-4">
-        <h2>Trending Books in Your Area</h2>
-        <p>Popular books that other swappers are looking for</p>
-        <div class="row book-cards">
-          <% if (typeof trendingBooks !== 'undefined' && trendingBooks && trendingBooks.length > 0) { %>
-            <% trendingBooks.forEach(function(book) { %>
-              <div class="col-6 col-md-3 mb-4 d-flex">
-                <div class="book-card flex-fill">
-                  <img src="<%= book.image || '/images/placeholder-book.jpg' %>" alt="<%= book.title || 'Book Cover' %>" class="img-fluid book-img">
-                  <div class="book-title mt-2 text-center"><%= book.title || 'Unknown Title' %></div>
-                </div>
-              </div>
-            <% }); %>
-          <% } else { %>
-            <div class="col-12 text-center">
-              <div class="no-books-placeholder">
-                <div class="placeholder-icon mb-3">📚</div>
-                <h4>No Trending Books Available</h4>
-                <p class="text-muted">Check back later for popular book recommendations!</p>
-              </div>
-            </div>
-          <% } %>
-        </div>
-      </section>
-    </div>
-  </main>
-
-  <!-- libs -->
-  <script src="https://code.jquery.com/jquery-3.4.1.slim.min.js"></script>
-  <script src="https://cdn.jsdelivr.net/npm/popper.js@1.16.0/dist/umd/popper.min.js"></script>
-  <script src="https://cdn.jsdelivr.net/npm/bootstrap@4.4.1/dist/js/bootstrap.min.js"></script>
-  <script src="/js/navigation.js"></script>
-
-  <!-- "time ago" for activity timestamps -->
-  <script src="https://cdn.jsdelivr.net/npm/dayjs@1/dayjs.min.js"></script>
-  <script src="https://cdn.jsdelivr.net/npm/dayjs@1/plugin/relativeTime.js"></script>
-  <script>
-    dayjs.extend(dayjs_plugin_relativeTime);
-    document.querySelectorAll('[data-ts]').forEach(function(el){
-      const iso = el.getAttribute('data-ts');
-      try { el.textContent = dayjs(iso).fromNow(); } catch(e) { el.textContent = ''; }
-    });
-  </script>
-=======
   </div>
 </nav>
 
@@ -609,6 +413,5 @@
             });
         });
     </script>
->>>>>>> cb0285b6
 </body>
 </html>