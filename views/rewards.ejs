<!DOCTYPE html>
<html lang="en">
<head>
    <meta charset="UTF-8">
    <meta name="viewport" content="width=device-width, initial-scale=1.0">
    <title>Rewards & Achievements | BookSwap</title>
    <link rel="stylesheet" href="https://cdn.jsdelivr.net/npm/bootstrap-icons@1.11.3/font/bootstrap-icons.css">
    <link rel="stylesheet" href="https://cdn.jsdelivr.net/npm/bootstrap@4.4.1/dist/css/bootstrap.min.css">
    <link rel="stylesheet" href="/css/style.css">
    <link rel="stylesheet" href="/css/rewards.css">
<<<<<<< HEAD
=======
    <!-- Navbar Chat System CSS -->
    <link rel="stylesheet" href="/css/navbar-chat.css">
>>>>>>> 9e46ab98
    <link href="https://fonts.googleapis.com/css?family=Montserrat:700,600,400&display=swap" rel="stylesheet">
    <script src="https://ajax.googleapis.com/ajax/libs/jquery/3.7.1/jquery.min.js"></script>
</head>
<body>

<!-- Badge Unlock Notification - Hidden by default -->
<div id="badgeNotification" class="badge-notification" style="display: none;">
    <div class="badge-notification-content">
        <div class="badge-notification-icon" id="notificationIcon">🏆</div>
        <div class="badge-notification-text">
            <h4 id="notificationTitle">New Badge Unlocked!</h4>
            <p id="notificationMessage">You've earned a new achievement</p>
            <div class="badge-notification-points">+<span id="notificationPoints">0</span> Points</div>
        </div>
        <button class="badge-notification-close" onclick="closeNotification()">×</button>
    </div>
</div>

<<<<<<< HEAD
<!-- Navigation -->
<nav class="navbar navbar-expand-lg navbar-dark custom-navbar">
    <div class="container-fluid">
      <!-- Logo on far left -->
      <a class="navbar-brand d-flex align-items-center" href="/" style="margin-left: 100px; margin-right: 150px; margin-top: 10px;">
        <img src="./images/Untitled design(1).png" alt="BookSwap" class="logo-image" style="
            height: 32px; 
            width: auto; 
            transform: scale(4);
            filter: drop-shadow(0 3px 6px rgba(0,0,0,0.2));
            transition: all 0.3s ease;
            z-index: 10;
            position: relative;
        " onmouseover="this.style.transform='scale(4.3)'" onmouseout="this.style.transform='scale(4)'"/>
      </a>
      
      <button class="navbar-toggler" type="button" data-toggle="collapse" data-target="#navbarNav"
        aria-controls="navbarNav" aria-expanded="false" aria-label="Toggle navigation">
        <span class="navbar-toggler-icon"></span>
      </button>
      
      <div class="collapse navbar-collapse" id="navbarNav">
        <!-- Navigation options in the center with correct order -->
        <ul class="navbar-nav mx-auto">
            <li class="nav-item <%= activePage === 'dashboard' ? 'active' : '' %>" data-page="dashboard">
              <a class="nav-link" href="/dashboard"><i class="bi bi-speedometer2"></i> Dashboard</a>
            </li>
            <li class="nav-item <%= activePage === 'library' ? 'active' : '' %>" data-page="library">
              <a class="nav-link" href="/library"><i class="bi bi-book"></i> My Library</a>
            </li>
            <li class="nav-item <%= activePage === 'wishlist' ? 'active' : '' %>" data-page="wishlist">
              <a class="nav-link" href="/wishlist"><i class="bi bi-heart"></i> Wishlist</a>
            </li>
            <li class="nav-item <%= activePage === 'swap-matcher' ? 'active' : '' %>" data-page="swap-matcher">
              <a class="nav-link" href="/swap-matcher"><i class="bi bi-arrow-left-right"></i> Swap Matcher</a>
          </li>
          <li class="nav-item <%= activePage === 'rewards' ? 'active' : '' %>" data-page="rewards">
              <a class="nav-link" href="/rewards"><i class="bi bi-trophy"></i> Rewards</a>
            </li>
          </ul>
  
          <!-- Profile dropdown on far right -->
          <ul class="navbar-nav ml-auto">
            <li class="nav-item dropdown">
              <a class="nav-link dropdown-toggle" href="#" id="profileDropdown" role="button"
                 data-toggle="dropdown" aria-haspopup="true" aria-expanded="false">
                <i class="bi bi-person-circle"></i> Profile
              </a>
              <div class="dropdown-menu dropdown-menu-right" aria-labelledby="profileDropdown">
                <a class="dropdown-item" href="/me"><i class="bi bi-person"></i> My Profile</a>
                <a class="dropdown-item" href="/history"><i class="bi bi-clock-history"></i> Activity History</a>
                <div class="dropdown-divider"></div>
                <a class="dropdown-item" href="/logout"><i class="bi bi-box-arrow-right"></i> Logout</a>
              </div>
          </li>
        </ul>
      </div>
    </div>
  </nav>
  
=======
<!-- Include Standard Navbar -->
<%- include('partials/navbar') %>
>>>>>>> 9e46ab98

<!-- Main Content -->
<div class="container-fluid px-4 py-4">
    <!-- Loading Spinner -->
    <div id="loadingSpinner" class="loading-spinner-modern">
        <div class="spinner-border text-primary" role="status">
            <span class="visually-hidden">Loading...</span>
        </div>
        <p class="mt-3">Loading your achievements...</p>
    </div>

    <!-- Main Content (hidden until loaded) -->
    <div id="mainContent" class="d-none">
        
        <!-- Header Section -->
        <div class="rewards-header-modern">
            <div class="row align-items-center">
                <div class="col-lg-8">
                    <h1 class="page-title-modern">
                        <i class="bi bi-trophy-fill"></i>
                        Rewards Center
                    </h1>
                    <p class="page-subtitle-modern">
                        Track your achievements, earn badges, and level up your BookSwap journey
                    </p>
                </div>
                <div class="col-lg-4 text-lg-end mt-3 mt-lg-0">
                    <button class="btn-refresh-modern" onclick="loadRewardsData()">
                        <i class="bi bi-arrow-clockwise"></i> Refresh
                    </button>
                    <a href="/leaderboard" class="btn-leaderboard-modern">
                        <i class="bi bi-trophy-fill"></i> Leaderboard
                    </a>
                </div>
            </div>
        </div>

        <!-- Stats Cards Row -->
        <div class="row g-4 mb-4">
            <div class="col-lg-3 col-md-6">
                <div class="stat-card-modern">
                    <div class="stat-card-icon gold">
                        <i class="bi bi-star-fill"></i>
                    </div>
                    <div class="stat-card-body">
                        <div class="stat-value" id="reputationPoints">0</div>
                        <div class="stat-label">Total Points</div>
                        <div class="stat-rank" id="reputationLevel">Newcomer</div>
                    </div>
                </div>
            </div>
            <div class="col-lg-3 col-md-6">
                <div class="stat-card-modern">
                    <div class="stat-card-icon blue">
                        <i class="bi bi-award-fill"></i>
                    </div>
                    <div class="stat-card-body">
                        <div class="stat-value">
                            <span id="badgesUnlocked">0</span>/<span id="totalBadges">0</span>
                            <button onclick="fixBadgeCount()" class="btn btn-sm btn-outline-warning ms-2" style="font-size: 0.7rem; padding: 2px 6px;" title="Fix Badge Count">
                                🔧
                            </button>
                        </div>
                        <div class="stat-label">Badges Earned</div>
                        <div class="stat-progress-mini">
                            <div class="stat-progress-bar" id="badgeProgressBar" style="width: 0%"></div>
                        </div>
                    </div>
                </div>
            </div>
            <div class="col-lg-3 col-md-6">
                <div class="stat-card-modern">
                    <div class="stat-card-icon green">
                        <i class="bi bi-arrow-left-right"></i>
                    </div>
                    <div class="stat-card-body">
                        <div class="stat-value" id="completedSwaps">0</div>
                        <div class="stat-label">Swaps Completed</div>
                        <div class="stat-trend positive">
                            <i class="bi bi-arrow-up"></i> <span id="monthlySwaps">0</span> this month
                        </div>
                    </div>
                </div>
            </div>
            <div class="col-lg-3 col-md-6">
                <div class="stat-card-modern">
                    <div class="stat-card-icon purple">
                        <i class="bi bi-book-fill"></i>
                    </div>
                    <div class="stat-card-body">
                        <div class="stat-value" id="booksAdded">0</div>
                        <div class="stat-label">Books in Library</div>
                        <div class="stat-trend">
                            <i class="bi bi-plus-circle"></i> Keep growing!
                        </div>
                    </div>
                </div>
            </div>
        </div>

        <!-- Next Milestone Card -->
        <div class="milestone-card-modern mb-4" id="milestoneCard" style="display: none;">
            <div class="milestone-icon">
                <i class="bi bi-flag-fill"></i>
            </div>
            <div class="milestone-body">
                <h5 class="milestone-title">Next Milestone: <span id="milestoneName">Explorer</span></h5>
                <p class="milestone-desc" id="milestoneDescription">Reach 100 points to level up</p>
                <div class="milestone-progress-container">
                    <div class="milestone-progress-bar">
                        <div class="milestone-progress-fill" id="milestoneProgressBar" style="width: 0%"></div>
                    </div>
                    <div class="milestone-stats-text">
                        <span><span id="milestoneCurrent">0</span> / <span id="milestoneTarget">100</span> points</span>
                        <span><span id="milestonePercentage">0</span>% complete</span>
                    </div>
                </div>
            </div>
        </div>

        <!-- Badge Categories Section -->
        <div class="badges-section-modern">
            <div class="section-header-modern">
                <h2 class="section-title-modern">
                    <i class="bi bi-award-fill"></i>
                    Achievement Badges
                </h2>
            </div>

            <!-- Category Filter Tabs -->
            <div class="category-tabs-modern mb-4">
                <button class="category-tab active" data-category="all" onclick="filterBadges('all')">
                    <i class="bi bi-grid-fill"></i> All Badges
                </button>
                <button class="category-tab" data-category="swapping" onclick="filterBadges('swapping')">
                    <i class="bi bi-arrow-left-right"></i> Swapping
                </button>
                <button class="category-tab" data-category="login_visit" onclick="filterBadges('login_visit')">
                    <i class="bi bi-calendar-check"></i> Streaks
                </button>
                <button class="category-tab" data-category="community" onclick="filterBadges('community')">
                    <i class="bi bi-people-fill"></i> Community
                </button>
                <button class="category-tab" data-category="special" onclick="filterBadges('special')">
                    <i class="bi bi-star-fill"></i> Special
                </button>
                <button class="category-tab" data-category="monthly" onclick="filterBadges('monthly')">
                    <i class="bi bi-trophy-fill"></i> Elite
                </button>
            </div>

            <!-- Badges Grid -->
            <div class="badge-grid-modern" id="badgeGrid">
                <!-- Badges will be loaded here dynamically -->
            </div>

            <!-- Empty State -->
            <div id="noBadgesMessage" class="no-badges-message" style="display: none;">
                <i class="bi bi-inbox"></i>
                <p>No badges in this category yet</p>
            </div>
        </div>

    </div>
</div>

<script>
// Inline rewards manager to avoid loading issues
let rewardsData = null;
let currentCategory = 'all';
let allBadges = [];

async function loadRewardsData() {
    try {
        console.log('🔄 Loading rewards data...');
        
        const response = await fetch('/api/rewards', {
            method: 'GET',
            headers: {
                'Content-Type': 'application/json',
            },
            credentials: 'same-origin'
        });

        console.log('📡 Response status:', response.status);

        if (!response.ok) {
            throw new Error(`HTTP error! status: ${response.status}`);
        }

        const result = await response.json();
        console.log('📦 Response data:', result);
        
        if (result.success && result.data) {
            rewardsData = result.data;
            allBadges = result.data.badges || [];
            console.log('✅ Data loaded successfully');
            renderRewards();
            hideLoading();
            checkNewBadges();
        } else {
            throw new Error(result.message || 'API returned no data');
        }
    } catch (error) {
        console.error('❌ Error loading rewards data:', error);
        hideLoading();
        showError('Failed to load rewards data. Please refresh the page.');
    }
}

function renderRewards() {
    renderStats();
    renderMilestone();
    renderBadges(currentCategory);
}

function renderStats() {
    if (!rewardsData) return;
    
    const { user, stats, monthlyStats } = rewardsData;
    console.log('📊 Rendering stats:', user);
    
    // Update points and level
    document.getElementById('reputationPoints').textContent = (user.totalPoints || 0).toLocaleString();
    document.getElementById('reputationLevel').textContent = user.reputationLevel || 'Newcomer';
    
    // Update badges
    document.getElementById('badgesUnlocked').textContent = user.unlockedBadges || 0;
    document.getElementById('totalBadges').textContent = user.totalBadges || 0;
    
    // Update badge progress bar
    const badgeProgress = user.totalBadges > 0 ? (user.unlockedBadges / user.totalBadges) * 100 : 0;
    document.getElementById('badgeProgressBar').style.width = badgeProgress + '%';
    
    // Update swaps
    document.getElementById('completedSwaps').textContent = stats.completedSwaps || 0;
    document.getElementById('monthlySwaps').textContent = monthlyStats.swapsThisMonth || 0;
    
    // Update books
    document.getElementById('booksAdded').textContent = stats.booksAdded || 0;
    
    console.log('✅ Stats rendered successfully');
}

function renderMilestone() {
    const nextMilestone = rewardsData.nextMilestone;
    
    if (nextMilestone) {
        document.getElementById('milestoneCard').style.display = 'flex';
        document.getElementById('milestoneName').textContent = nextMilestone.name || 'Explorer';
        document.getElementById('milestoneDescription').textContent = nextMilestone.description || 'Reach 100 points';
        document.getElementById('milestoneCurrent').textContent = nextMilestone.progress || 0;
        document.getElementById('milestoneTarget').textContent = nextMilestone.points || 100;
        document.getElementById('milestonePercentage').textContent = nextMilestone.percentage || 0;
        document.getElementById('milestoneProgressBar').style.width = (nextMilestone.percentage || 0) + '%';
    } else {
        document.getElementById('milestoneCard').style.display = 'none';
    }
}

function renderBadges(category = 'all') {
    const badgeGrid = document.getElementById('badgeGrid');
    const noBadgesMessage = document.getElementById('noBadgesMessage');
    badgeGrid.innerHTML = '';
    
    // Filter badges by category
    const filteredBadges = category === 'all' 
        ? allBadges 
        : allBadges.filter(badge => badge.category === category);
    
    if (filteredBadges.length === 0) {
        noBadgesMessage.style.display = 'flex';
        return;
    }
    
    noBadgesMessage.style.display = 'none';
    
    // Sort: unlocked first, then by progress
    const sortedBadges = filteredBadges.sort((a, b) => {
        if (a.isUnlocked && !b.isUnlocked) return -1;
        if (!a.isUnlocked && b.isUnlocked) return 1;
        return b.percentage - a.percentage;
    });
    
    sortedBadges.forEach((badge, index) => {
        const badgeCard = createBadgeCard(badge);
        badgeGrid.appendChild(badgeCard);
        
        // Animate badge appearance
        setTimeout(() => {
            badgeCard.classList.add('fade-in');
        }, index * 50);
    });
}

function createBadgeCard(badge) {
    const card = document.createElement('div');
    card.className = 'badge-card-modern ' + (badge.isUnlocked ? 'unlocked' : 'locked');
    card.dataset.category = badge.category;
    
    // Category colors
    const categoryGradients = {
        swapping: 'linear-gradient(90deg, #3BB7FB 0%, #2a9fd8 100%)',
        login_visit: 'linear-gradient(90deg, #F6B443 0%, #e09f3e 100%)',
        community: 'linear-gradient(90deg, #28a745 0%, #20c997 100%)',
        special: 'linear-gradient(90deg, #9C27B0 0%, #7B1FA2 100%)',
        monthly: 'linear-gradient(90deg, #FFD700 0%, #FFA500 100%)'
    };
    
    const categoryGradient = categoryGradients[badge.category] || 'linear-gradient(90deg, #3BB7FB 0%, #F6B443 100%)';
    
    let progressHtml = '';
    if (!badge.isUnlocked && badge.percentage > 0) {
        progressHtml = `
            <div class="badge-progress-container">
                <div class="progress-bar-slim">
                    <div class="progress-fill-slim" style="width: ${badge.percentage}%; background: ${categoryGradient}"></div>
                </div>
                <div class="progress-text-small">${badge.progress}/${badge.target} (${badge.percentage}%)</div>
            </div>
        `;
    }
    
    card.innerHTML = `
        <div class="badge-card-header">
            <div class="badge-icon-large">${badge.icon}</div>
            <div class="badge-points-tag">+${badge.points}</div>
        </div>
        <div class="badge-card-body">
            <h6 class="badge-name">${badge.name}</h6>
            <p class="badge-desc">${badge.description}</p>
            ${progressHtml}
        </div>
        <div class="badge-card-footer">
            <div class="badge-status-tag ${badge.isUnlocked ? 'unlocked' : 'locked'}">
                ${badge.isUnlocked ? 
                    '<i class="bi bi-check-circle-fill"></i> Unlocked' : 
                    '<i class="bi bi-lock-fill"></i> Locked'}
            </div>
        </div>
    `;
    
    return card;
}

function filterBadges(category) {
    currentCategory = category;
    renderBadges(category);
    
    // Update active tab
    document.querySelectorAll('.category-tab').forEach(tab => {
        tab.classList.remove('active');
        if (tab.dataset.category === category) {
            tab.classList.add('active');
        }
    });
}

function checkNewBadges() {
    const lastCheck = localStorage.getItem('lastBadgeCheck');
    const currentBadges = allBadges.filter(b => b.isUnlocked).map(b => b.id);
    
    if (lastCheck) {
        const previousBadges = JSON.parse(lastCheck);
        const newBadges = currentBadges.filter(id => !previousBadges.includes(id));
        
        if (newBadges.length > 0) {
            const newBadge = allBadges.find(b => b.id === newBadges[0]);
            if (newBadge) {
                showBadgeNotification(newBadge);
            }
        }
    }
    
    localStorage.setItem('lastBadgeCheck', JSON.stringify(currentBadges));
}

function showBadgeNotification(badge) {
    const notification = document.getElementById('badgeNotification');
    document.getElementById('notificationIcon').textContent = badge.icon;
    document.getElementById('notificationTitle').textContent = badge.name + ' Unlocked!';
    document.getElementById('notificationMessage').textContent = badge.description;
    document.getElementById('notificationPoints').textContent = badge.points;
    
    notification.style.display = 'block';
    notification.classList.add('show');
    
    setTimeout(() => {
        notification.classList.remove('show');
        setTimeout(() => {
            notification.style.display = 'none';
        }, 400);
    }, 5000);
}

function closeNotification() {
    const notification = document.getElementById('badgeNotification');
    notification.classList.remove('show');
    setTimeout(() => {
        notification.style.display = 'none';
    }, 400);
}

function hideLoading() {
    document.getElementById('loadingSpinner').style.display = 'none';
    document.getElementById('mainContent').classList.remove('d-none');
}

function showError(message) {
    alert(message);
    document.getElementById('mainContent').classList.remove('d-none');
}

// Fix badge count function
async function fixBadgeCount() {
    try {
        console.log('🔧 Fixing badge count...');
        
        // Call the debug endpoint to trigger cleanup
        const response = await fetch('/api/rewards/debug');
        const data = await response.json();
        
        if (data.success) {
            console.log('✅ Badge count fixed!', data.data);
            // Reload the page to show updated count
            location.reload();
        } else {
            console.error('❌ Failed to fix badge count:', data.message);
            alert('Failed to fix badge count. Please try again.');
        }
    } catch (error) {
        console.error('❌ Error fixing badge count:', error);
        alert('Error fixing badge count. Please try again.');
    }
}

// Load data when page loads
document.addEventListener('DOMContentLoaded', () => {
    console.log('📄 Page loaded, initializing rewards...');
    loadRewardsData();
});
</script>

    <script src="https://cdn.jsdelivr.net/npm/bootstrap@4.4.1/dist/js/bootstrap.bundle.min.js"></script>
<<<<<<< HEAD
<!-- Include Real-Time Chat System -->
<link rel="stylesheet" href="https://cdnjs.cloudflare.com/ajax/libs/font-awesome/6.4.0/css/all.min.css">
<link rel="stylesheet" href="/css/realTimeChat.css">
<script src="/socket.io/socket.io.js"></script>
<script src="/js/realTimeChat.js"></script>

=======

    <!-- Include Navbar Chat System -->
    <script src="/js/navbar-chat.js"></script>

>>>>>>> 9e46ab98
</body>
</html><|MERGE_RESOLUTION|>--- conflicted
+++ resolved
@@ -8,11 +8,8 @@
     <link rel="stylesheet" href="https://cdn.jsdelivr.net/npm/bootstrap@4.4.1/dist/css/bootstrap.min.css">
     <link rel="stylesheet" href="/css/style.css">
     <link rel="stylesheet" href="/css/rewards.css">
-<<<<<<< HEAD
-=======
     <!-- Navbar Chat System CSS -->
     <link rel="stylesheet" href="/css/navbar-chat.css">
->>>>>>> 9e46ab98
     <link href="https://fonts.googleapis.com/css?family=Montserrat:700,600,400&display=swap" rel="stylesheet">
     <script src="https://ajax.googleapis.com/ajax/libs/jquery/3.7.1/jquery.min.js"></script>
 </head>
@@ -31,71 +28,8 @@
     </div>
 </div>
 
-<<<<<<< HEAD
-<!-- Navigation -->
-<nav class="navbar navbar-expand-lg navbar-dark custom-navbar">
-    <div class="container-fluid">
-      <!-- Logo on far left -->
-      <a class="navbar-brand d-flex align-items-center" href="/" style="margin-left: 100px; margin-right: 150px; margin-top: 10px;">
-        <img src="./images/Untitled design(1).png" alt="BookSwap" class="logo-image" style="
-            height: 32px; 
-            width: auto; 
-            transform: scale(4);
-            filter: drop-shadow(0 3px 6px rgba(0,0,0,0.2));
-            transition: all 0.3s ease;
-            z-index: 10;
-            position: relative;
-        " onmouseover="this.style.transform='scale(4.3)'" onmouseout="this.style.transform='scale(4)'"/>
-      </a>
-      
-      <button class="navbar-toggler" type="button" data-toggle="collapse" data-target="#navbarNav"
-        aria-controls="navbarNav" aria-expanded="false" aria-label="Toggle navigation">
-        <span class="navbar-toggler-icon"></span>
-      </button>
-      
-      <div class="collapse navbar-collapse" id="navbarNav">
-        <!-- Navigation options in the center with correct order -->
-        <ul class="navbar-nav mx-auto">
-            <li class="nav-item <%= activePage === 'dashboard' ? 'active' : '' %>" data-page="dashboard">
-              <a class="nav-link" href="/dashboard"><i class="bi bi-speedometer2"></i> Dashboard</a>
-            </li>
-            <li class="nav-item <%= activePage === 'library' ? 'active' : '' %>" data-page="library">
-              <a class="nav-link" href="/library"><i class="bi bi-book"></i> My Library</a>
-            </li>
-            <li class="nav-item <%= activePage === 'wishlist' ? 'active' : '' %>" data-page="wishlist">
-              <a class="nav-link" href="/wishlist"><i class="bi bi-heart"></i> Wishlist</a>
-            </li>
-            <li class="nav-item <%= activePage === 'swap-matcher' ? 'active' : '' %>" data-page="swap-matcher">
-              <a class="nav-link" href="/swap-matcher"><i class="bi bi-arrow-left-right"></i> Swap Matcher</a>
-          </li>
-          <li class="nav-item <%= activePage === 'rewards' ? 'active' : '' %>" data-page="rewards">
-              <a class="nav-link" href="/rewards"><i class="bi bi-trophy"></i> Rewards</a>
-            </li>
-          </ul>
-  
-          <!-- Profile dropdown on far right -->
-          <ul class="navbar-nav ml-auto">
-            <li class="nav-item dropdown">
-              <a class="nav-link dropdown-toggle" href="#" id="profileDropdown" role="button"
-                 data-toggle="dropdown" aria-haspopup="true" aria-expanded="false">
-                <i class="bi bi-person-circle"></i> Profile
-              </a>
-              <div class="dropdown-menu dropdown-menu-right" aria-labelledby="profileDropdown">
-                <a class="dropdown-item" href="/me"><i class="bi bi-person"></i> My Profile</a>
-                <a class="dropdown-item" href="/history"><i class="bi bi-clock-history"></i> Activity History</a>
-                <div class="dropdown-divider"></div>
-                <a class="dropdown-item" href="/logout"><i class="bi bi-box-arrow-right"></i> Logout</a>
-              </div>
-          </li>
-        </ul>
-      </div>
-    </div>
-  </nav>
-  
-=======
 <!-- Include Standard Navbar -->
 <%- include('partials/navbar') %>
->>>>>>> 9e46ab98
 
 <!-- Main Content -->
 <div class="container-fluid px-4 py-4">
@@ -540,18 +474,9 @@
 </script>
 
     <script src="https://cdn.jsdelivr.net/npm/bootstrap@4.4.1/dist/js/bootstrap.bundle.min.js"></script>
-<<<<<<< HEAD
-<!-- Include Real-Time Chat System -->
-<link rel="stylesheet" href="https://cdnjs.cloudflare.com/ajax/libs/font-awesome/6.4.0/css/all.min.css">
-<link rel="stylesheet" href="/css/realTimeChat.css">
-<script src="/socket.io/socket.io.js"></script>
-<script src="/js/realTimeChat.js"></script>
-
-=======
 
     <!-- Include Navbar Chat System -->
     <script src="/js/navbar-chat.js"></script>
 
->>>>>>> 9e46ab98
 </body>
 </html>