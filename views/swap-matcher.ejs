<!DOCTYPE html>
<html lang="en">
<head>
    <meta charset="UTF-8">
    <meta name="viewport" content="width=device-width, initial-scale=1.0">
    <title>Swap Matcher | BookSwap</title>
    <link rel="stylesheet" href="https://cdn.jsdelivr.net/npm/bootstrap-icons@1.11.3/font/bootstrap-icons.css">
    <link rel="stylesheet" href="https://cdn.jsdelivr.net/npm/bootstrap@4.4.1/dist/css/bootstrap.min.css">
    <link rel="stylesheet" href="/css/style.css">
    <!-- Navbar Chat System CSS -->
    <link rel="stylesheet" href="/css/navbar-chat.css">
    <link href="https://fonts.googleapis.com/css?family=Montserrat:700,600,400&display=swap" rel="stylesheet">
    <script src="https://ajax.googleapis.com/ajax/libs/jquery/3.7.1/jquery.min.js"></script>
    <style>
        /* Active navigation styling for dynamic page */
        .nav-item.active .nav-link {
            color: #3BB7FB !important;
            background: rgba(59, 183, 251, 0.1);
            border-radius: 5px;
            font-weight: 600;
        }

        /* Professional Swap Matcher Styles */
        .swap-hero {
            background: linear-gradient(135deg, #667eea 0%, #764ba2 100%);
            border-radius: 20px;
            padding: 40px;
            margin-bottom: 30px;
            color: white;
            box-shadow: 0 20px 40px rgba(0,0,0,0.1);
        }

        .swap-stats {
            background: rgba(255,255,255,0.15);
            border-radius: 15px;
            padding: 20px;
            backdrop-filter: blur(10px);
        }

        .swap-section-card {
            background: #1E1E1E;
            border-radius: 20px;
            border: 1px solid rgba(59, 183, 251, 0.2);
            transition: all 0.3s ease;
            overflow: hidden;
        }

        .swap-section-card:hover {
            border-color: rgba(59, 183, 251, 0.4);
            transform: translateY(-5px);
            box-shadow: 0 15px 35px rgba(0,0,0,0.3);
        }

        .swap-section-header {
            background: linear-gradient(135deg, #2A2D35, #23242a);
            padding: 20px;
            border-bottom: 1px solid rgba(59, 183, 251, 0.2);
        }

        .book-swap-item {
            background: #2A2D35;
            border-radius: 15px;
            padding: 15px;
            margin-bottom: 15px;
            border: 1px solid rgba(59, 183, 251, 0.1);
            transition: all 0.3s ease;
        }

        .book-swap-item:hover {
            border-color: rgba(59, 183, 251, 0.3);
            transform: translateX(5px);
            background: #2E3138;
        }

        .book-cover-small {
            width: 60px;
            height: 80px;
            object-fit: cover;
            border-radius: 8px;
            box-shadow: 0 4px 8px rgba(0,0,0,0.3);
        }

        .match-indicator {
            background: linear-gradient(45deg, #FF6B6B, #FFE66D);
            color: white;
            padding: 5px 12px;
            border-radius: 20px;
            font-size: 12px;
            font-weight: bold;
            display: inline-block;
        }

        .swap-status-badge {
            padding: 6px 12px;
            border-radius: 15px;
            font-size: 12px;
            font-weight: 500;
        }

        .status-pending {
            background: rgba(255, 193, 7, 0.2);
            color: #FFC107;
            border: 1px solid rgba(255, 193, 7, 0.3);
        }

        .status-accepted {
            background: rgba(40, 167, 69, 0.2);
            color: #28A745;
            border: 1px solid rgba(40, 167, 69, 0.3);
        }

        .status-rejected {
            background: rgba(220, 53, 69, 0.2);
            color: #DC3545;
            border: 1px solid rgba(220, 53, 69, 0.3);
        }

        .swap-action-btn {
            background: linear-gradient(135deg, #3BB7FB, #667eea);
            border: none;
            border-radius: 10px;
            padding: 8px 16px;
            color: white;
            font-weight: 500;
            transition: all 0.3s ease;
        }

        .swap-action-btn:hover {
            transform: translateY(-2px);
            box-shadow: 0 8px 20px rgba(59, 183, 251, 0.3);
            color: white;
        }

        .swap-tabs {
            background: #1E1E1E;
            border-radius: 15px;
            padding: 10px;
            margin-bottom: 30px;
        }

        .swap-tabs .nav-link {
            background: transparent;
            border: 1px solid rgba(59, 183, 251, 0.2);
            color: #CCCCCC;
            border-radius: 10px;
            margin: 0 5px;
            padding: 12px 20px;
            transition: all 0.3s ease;
        }

        .swap-tabs .nav-link.active {
            background: linear-gradient(135deg, #3BB7FB, #667eea);
            border-color: transparent;
            color: white;
        }

        .swap-tabs .nav-link:hover:not(.active) {
            background: rgba(59, 183, 251, 0.1);
            border-color: rgba(59, 183, 251, 0.3);
            color: #3BB7FB;
        }

        .empty-state {
            text-align: center;
            padding: 60px 20px;
            color: #888;
        }

        .empty-state i {
            font-size: 4rem;
            margin-bottom: 20px;
            opacity: 0.5;
        }

        .quick-match-btn {
            background: linear-gradient(135deg, #FF6B6B, #FFE66D);
            border: none;
            color: white;
            padding: 8px 16px;
            border-radius: 20px;
            font-size: 12px;
            font-weight: bold;
            transition: all 0.3s ease;
        }

        .quick-match-btn:hover {
            transform: scale(1.05);
            box-shadow: 0 5px 15px rgba(255, 107, 107, 0.3);
            color: white;
        }

        .matches-grid {
            display: grid;
            grid-template-columns: repeat(auto-fill, minmax(160px, 1fr));
            gap: 12px;
            padding: 15px 0;
        }

        .match-card {
            background: linear-gradient(135deg, #23242a, #1E1F23);
            border-radius: 16px;
            overflow: hidden;
            border: 1px solid rgba(120,130,150,0.10);
            transition: all 0.3s ease;
            height: 320px;
            position: relative;
            display: flex;
            flex-direction: column;
        }

        .match-card:hover {
            transform: translateY(-2px);
            box-shadow: 0 8px 25px rgba(0,0,0,0.3);
            border-color: rgba(59, 183, 251, 0.2);
        }

        .book-cover-container {
            position: relative;
            text-align: center;
            margin-bottom: 0.75rem;
            flex-shrink: 0;
        }

        .book-cover-professional {
            width: 100%;
            max-width: 120px;
            height: 140px;
            object-fit: cover;
            border-radius: 10px;
            box-shadow: 0 6px 20px rgba(0,0,0,0.4);
            transition: transform 0.3s ease;
        }

        .book-cover-placeholder {
            width: 120px;
            height: 140px;
            background: linear-gradient(135deg, #3BB7FB, #34a0e0);
            border-radius: 10px;
            display: flex;
            align-items: center;
            justify-content: center;
            margin: 0 auto;
            box-shadow: 0 6px 20px rgba(0,0,0,0.4);
        }

        .match-card-content {
            padding: 0.75rem;
            display: flex;
            flex-direction: column;
            flex-grow: 1;
            justify-content: space-between;
        }

        .book-owner {
            margin-bottom: 0.25rem;
        }

        .book-owner i {
            margin-right: 3px;
            opacity: 0.7;
        }

        .book-title {
            font-size: 0.9rem;
            line-height: 1.2;
            margin-bottom: 0.25rem;
            display: -webkit-box;
            -webkit-line-clamp: 2;
            line-clamp: 2;
            -webkit-box-orient: vertical;
            overflow: hidden;
            text-overflow: ellipsis;
            min-height: 2.4rem;
        }

        .book-author {
            font-size: 0.75rem;
            color: #888;
            margin-bottom: 0.5rem;
            display: -webkit-box;
            -webkit-line-clamp: 1;
            line-clamp: 1;
            -webkit-box-orient: vertical;
            overflow: hidden;
            text-overflow: ellipsis;
        }

        .book-badges {
            margin-bottom: 0.75rem;
        }

        .book-actions {
            margin-top: auto;
        }

        /* Preferences modal & selection clarity */
        .pref-section-title { color: #ffffff; font-weight: 600; margin-bottom: 0.5rem; }
        .pref-hint { color: #b0b3b8; font-size: 0.9rem; margin-bottom: 0.75rem; }
        .pref-chip { display:inline-flex; align-items:center; gap:.35rem; padding:.4rem .75rem; border:1px solid rgba(59,183,251,.25); color:#e4e6ea; border-radius:9999px; margin:.25rem; cursor:pointer; background:#1E1F23; transition:all .2s; font-size:.92rem; }
        .pref-chip:hover { border-color: rgba(59,183,251,.5); }
        .pref-chip.active { background: linear-gradient(135deg,#3BB7FB20,#F6B44320); border-color:#3BB7FB; color:#fff; box-shadow:0 6px 16px rgba(59,183,251,.15); }
        .pref-btn-group .btn { margin-right:.5rem; margin-bottom:.5rem; }
        .pref-range { width:100%; }
        .range-value { color:#E5E7EB; font-weight:600; margin-left:.5rem; }
        .book-swap-item.selected { border-color:#3BB7FB !important; background: rgba(59,183,251,.08); box-shadow:0 8px 24px rgba(59,183,251,.12); }

        /* Custom Pagination Styling */
        .pagination-custom {
            margin: 0;
        }

        .pagination-custom .page-item .page-link {
            background: #23242a;
            border: 1px solid rgba(120,130,150,0.2);
            color: #CCCCCC;
            padding: 0.5rem 0.75rem;
            margin: 0 2px;
            border-radius: 8px;
            transition: all 0.3s ease;
            font-size: 0.9rem;
        }

        .pagination-custom .page-item .page-link:hover {
            background: rgba(59, 183, 251, 0.1);
            border-color: rgba(59, 183, 251, 0.3);
            color: #3BB7FB;
            transform: translateY(-1px);
        }

        .pagination-custom .page-item.active .page-link {
            background: linear-gradient(135deg, #3BB7FB, #667eea);
            border-color: transparent;
            color: white;
            box-shadow: 0 4px 12px rgba(59, 183, 251, 0.3);
        }

        .pagination-custom .page-item.disabled .page-link {
            background: #1E1F23;
            border-color: rgba(120,130,150,0.1);
            color: #666;
            cursor: not-allowed;
        }

        .pagination-custom .page-item.disabled .page-link:hover {
            background: #1E1F23;
            border-color: rgba(120,130,150,0.1);
            color: #666;
            transform: none;
        }

        /* Advanced Filter Bar Styling */
        #matches-filter-bar {
            background: transparent;
            border: none;
            border-radius: 0;
            padding: 0;
            margin-bottom: 20px;
            position: relative;
        }

        /* Remove box animations and effects */

        /* Enhanced Form Controls */
        #matches-filter-bar .form-control {
            background: rgba(30, 30, 30, 0.8);
            border: 1px solid rgba(120, 130, 150, 0.2);
            border-radius: 8px;
            color: #ffffff;
            padding: 8px 12px;
            font-size: 0.875rem;
            height: auto;
            transition: all 0.3s ease;
            box-shadow: inset 0 1px 3px rgba(0, 0, 0, 0.2);
        }

        #matches-filter-bar .form-control:focus {
            background: rgba(30, 30, 30, 0.95) !important;
            border-color: #3BB7FB !important;
            box-shadow: 
                inset 0 1px 4px rgba(0, 0, 0, 0.3),
                0 0 0 2px rgba(59, 183, 251, 0.15),
                0 2px 8px rgba(59, 183, 251, 0.15) !important;
            color: #ffffff !important;
            outline: none;
        }

        #matches-filter-bar .form-control:hover {
            border-color: rgba(59, 183, 251, 0.3);
            background: rgba(30, 30, 30, 0.9);
        }

        /* Filter Labels */
        #matches-filter-bar label {
            color: #B0B3B8;
            font-size: 0.75rem;
            font-weight: 500;
            text-transform: uppercase;
            letter-spacing: 0.3px;
            margin-bottom: 4px;
            display: block;
        }

        /* Clear Filters Button */
        #clear-filters {
            background: linear-gradient(135deg, rgba(220, 53, 69, 0.15), rgba(220, 53, 69, 0.25));
            border: 1px solid rgba(220, 53, 69, 0.3);
            color: #DC3545;
            border-radius: 8px;
            padding: 8px 12px;
            font-size: 0.875rem;
            font-weight: 500;
            height: auto;
            transition: all 0.3s ease;
            display: flex;
            align-items: center;
            justify-content: center;
            gap: 4px;
        }

        #clear-filters:hover {
            background: linear-gradient(135deg, rgba(220, 53, 69, 0.25), rgba(220, 53, 69, 0.35));
            border-color: rgba(220, 53, 69, 0.5);
            color: #ffffff;
            transform: translateY(-1px);
            box-shadow: 0 3px 12px rgba(220, 53, 69, 0.25);
        }

        #clear-filters:active {
            transform: translateY(0);
            box-shadow: 0 2px 8px rgba(220, 53, 69, 0.2);
        }

        /* Matches Count Styling */
        #matches-count {
            color: #B0B3B8;
            font-size: 0.8rem;
            font-weight: 500;
            padding: 4px 12px;
            background: rgba(59, 183, 251, 0.1);
            border: 1px solid rgba(59, 183, 251, 0.2);
            border-radius: 15px;
            display: inline-flex;
            align-items: center;
            gap: 4px;
        }

        #matches-count::before {
            content: '🔍';
            font-size: 0.75rem;
        }

        /* Filter Row Spacing */
        #matches-filter-bar .row {
            margin-left: -6px;
            margin-right: -6px;
        }

        #matches-filter-bar .row > [class*="col-"] {
            padding-left: 6px;
            padding-right: 6px;
        }

        /* Filter Section Header */
        .filter-section-header {
            color: #ffffff;
            font-size: 0.95rem;
            font-weight: 600;
            margin-bottom: 12px;
            display: flex;
            align-items: center;
            gap: 6px;
        }

        .filter-section-header i {
            color: #3BB7FB;
            font-size: 1rem;
        }

        /* Simplified Select Styling - Use browser default arrow */
        #matches-filter-bar select.form-control {
            background-color: rgba(30, 30, 30, 0.8) !important;
            color: #ffffff !important;
            /* Let browser handle the arrow */
        }

        #matches-filter-bar select.form-control:focus {
            background-color: rgba(30, 30, 30, 0.95) !important;
            color: #ffffff !important;
        }

        #matches-filter-bar select.form-control:hover {
            background-color: rgba(30, 30, 30, 0.9) !important;
            color: #ffffff !important;
        }

        /* Select Options Styling */
        #matches-filter-bar select.form-control option {
            background-color: #1E1E1E !important;
            color: #ffffff !important;
            padding: 8px 12px;
        }

        #matches-filter-bar select.form-control option:hover,
        #matches-filter-bar select.form-control option:checked {
            background-color: #3BB7FB !important;
            color: #ffffff !important;
        }

        /* ========== MODERN REDESIGN STYLES ========== */
        
        /* Discovery Section */
        .discovery-section .card-header {
            background: linear-gradient(135deg, #23242a, #1E1F23);
            border-bottom: 1px solid rgba(59, 183, 251, 0.1);
        }

        .discovery-controls {
            display: flex;
            gap: 8px;
            align-items: center;
        }

        /* Location Toggle Styles */
        .location-toggle-wrapper {
            text-align: center;
        }

        .location-toggle {
            display: flex;
            background: rgba(255, 255, 255, 0.1);
            border-radius: 25px;
            padding: 2px;
            backdrop-filter: blur(10px);
            border: 1px solid rgba(255, 255, 255, 0.1);
        }

        .toggle-btn {
            padding: 6px 12px;
            border: none;
            border-radius: 20px;
            background: transparent;
            color: #b0b7c3;
            font-size: 0.8rem;
            font-weight: 500;
            transition: all 0.3s ease;
            cursor: pointer;
            display: flex;
            align-items: center;
            gap: 4px;
        }

        .toggle-btn.active {
            background: linear-gradient(135deg, #3BB7FB, #667eea);
            color: white;
            box-shadow: 0 4px 15px rgba(59, 183, 251, 0.3);
        }

        .toggle-btn:hover:not(.active) {
            color: white;
            background: rgba(255, 255, 255, 0.1);
        }

        .location-mode-info {
            font-size: 0.7rem;
            margin-top: 4px;
            display: block;
            min-height: 14px;
        }

        /* Modern Button Styles */
        .btn-modern {
            background: linear-gradient(135deg, #3BB7FB, #667eea);
            border: none;
            color: white;
            padding: 8px 20px;
            border-radius: 10px;
            font-weight: 600;
            font-size: 0.875rem;
            transition: all 0.3s ease;
            display: inline-flex;
            align-items: center;
            gap: 6px;
        }

        .btn-modern:hover {
            transform: translateY(-2px);
            box-shadow: 0 8px 25px rgba(59, 183, 251, 0.3);
            color: white;
        }

        .btn-modern:disabled {
            background: #666;
            cursor: not-allowed;
            transform: none;
            box-shadow: none;
        }

        .btn-modern-outline {
            background: transparent;
            border: 2px solid rgba(59, 183, 251, 0.3);
            color: #3BB7FB;
            padding: 6px 16px;
            border-radius: 10px;
            font-weight: 500;
            font-size: 0.875rem;
            transition: all 0.3s ease;
            display: inline-flex;
            align-items: center;
            gap: 6px;
        }

        .btn-modern-outline:hover {
            border-color: #3BB7FB;
            background: rgba(59, 183, 251, 0.1);
            color: #3BB7FB;
        }

        .btn-danger-outline {
            background: transparent;
            border: 2px solid rgba(220, 53, 69, 0.3);
            color: #DC3545;
            padding: 8px 16px;
            border-radius: 10px;
            font-weight: 500;
            font-size: 0.875rem;
            transition: all 0.3s ease;
            display: inline-flex;
            align-items: center;
            gap: 6px;
        }

        .btn-danger-outline:hover {
            border-color: #DC3545;
            background: rgba(220, 53, 69, 0.1);
            color: #DC3545;
        }

        /* Filter Panel */
        .filter-panel {
            animation: slideDown 0.3s ease;
        }

        @keyframes slideDown {
            from { opacity: 0; transform: translateY(-10px); }
            to { opacity: 1; transform: translateY(0); }
        }

        .filter-label {
            color: #B0B3B8;
            font-size: 0.8rem;
            font-weight: 600;
            text-transform: uppercase;
            letter-spacing: 0.5px;
            margin-bottom: 6px;
        }

        .form-control-modern {
            background: rgba(30, 30, 30, 0.8);
            border: 2px solid rgba(120, 130, 150, 0.2);
            border-radius: 10px;
            color: #ffffff;
            padding: 10px 16px;
            font-size: 0.9rem;
            transition: all 0.3s ease;
        }

        .form-control-modern:focus {
            background: rgba(30, 30, 30, 0.95);
            border-color: #3BB7FB;
            box-shadow: 0 0 0 3px rgba(59, 183, 251, 0.15);
            color: #ffffff;
            outline: none;
        }

        .results-info {
            display: flex;
            align-items: center;
            gap: 12px;
        }

        .matches-counter {
            background: linear-gradient(135deg, rgba(59, 183, 251, 0.15), rgba(102, 126, 234, 0.15));
            border: 1px solid rgba(59, 183, 251, 0.3);
            color: #3BB7FB;
            padding: 6px 16px;
            border-radius: 20px;
            font-size: 0.8rem;
            font-weight: 600;
        }

        /* Books Discovery Grid */
        .books-discovery-grid {
            margin-bottom: 30px;
        }

        .discovery-books-grid {
            display: grid;
            grid-template-columns: repeat(auto-fill, minmax(200px, 1fr));
            gap: 20px;
            padding: 20px 0;
            align-items: stretch;
        }

        .discovery-book-card {
            background: linear-gradient(135deg, #23242a, #1E1F23);
            border-radius: 16px;
            border: 1px solid rgba(120,130,150,0.1);
            transition: all 0.3s ease;
            overflow: hidden;
            cursor: pointer;
            position: relative;
            display: flex;
            flex-direction: column;
            height: 100%;
        }

        .discovery-book-card:hover {
            transform: translateY(-8px);
            box-shadow: 0 15px 40px rgba(0,0,0,0.3);
            border-color: rgba(59, 183, 251, 0.3);
        }

        .discovery-book-cover {
            width: 100%;
            height: 160px;
            object-fit: cover;
            background: linear-gradient(135deg, #3BB7FB, #667eea);
            border-radius: 10px;
            box-shadow: 0 6px 20px rgba(0,0,0,0.4);
            transition: transform 0.3s ease;
        }

        .discovery-book-card:hover .discovery-book-cover {
            transform: scale(1.05);
        }

        .discovery-book-info {
            padding: 16px;
            display: flex;
            flex-direction: column;
            flex-grow: 1;
        }

        .discovery-book-title {
            font-size: 0.95rem;
            font-weight: 600;
            color: #ffffff;
            margin-bottom: 4px;
            line-height: 1.3;
            display: -webkit-box;
            -webkit-line-clamp: 2;
            line-clamp: 2;
            -webkit-box-orient: vertical;
            overflow: hidden;
        }

        .discovery-book-author {
            color: #B0B3B8;
            font-size: 0.8rem;
            margin-bottom: 8px;
        }

        .discovery-book-meta {
            display: flex;
            justify-content: space-between;
            align-items: center;
            margin-bottom: 12px;
        }

        .discovery-genre-badge {
            background: rgba(59, 183, 251, 0.15);
            color: #3BB7FB;
            padding: 3px 8px;
            border-radius: 12px;
            font-size: 0.7rem;
            font-weight: 500;
        }

        .discovery-condition {
            color: #28A745;
            font-size: 0.75rem;
            font-weight: 500;
        }

        .discovery-owner {
            color: #B0B3B8;
            font-size: 0.75rem;
            margin-bottom: 8px;
        }

        .discovery-swap-btn {
            width: 100%;
            background: linear-gradient(135deg, #3BB7FB, #667eea);
            border: none;
            color: white;
            padding: 8px 16px;
            border-radius: 8px;
            font-weight: 600;
            font-size: 0.8rem;
            transition: all 0.3s ease;
            margin-top: auto;
        }

        .discovery-swap-btn:hover {
            background: linear-gradient(135deg, #2A9FE8, #5A6DD8);
            transform: translateY(-1px);
            color: white;
        }

        /* Loading State */
        .loading-state {
            text-align: center;
            padding: 80px 20px;
            color: #B0B3B8;
        }

        .loading-spinner {
            margin-bottom: 20px;
        }

        /* Location Filter Status */
        .location-filter-status {
            margin-bottom: 20px;
            border-radius: 12px;
            padding: 15px 20px;
            border: none;
            background: linear-gradient(135deg, #1a73e8 0%, #4285f4 100%);
            color: white;
            display: flex;
            align-items: center;
            justify-content: space-between;
            box-shadow: 0 4px 15px rgba(26, 115, 232, 0.3);
            transition: all 0.3s ease;
        }

        .location-filter-status.alert-info {
            background: linear-gradient(135deg, #17a2b8 0%, #20c997 100%);
            box-shadow: 0 4px 15px rgba(23, 162, 184, 0.3);
        }

        .location-filter-status .btn {
            background: rgba(255, 255, 255, 0.2);
            border: 1px solid rgba(255, 255, 255, 0.3);
            color: white;
            border-radius: 8px;
            padding: 8px 16px;
            font-size: 0.9rem;
            transition: all 0.3s ease;
        }

        .location-filter-status .btn:hover {
            background: rgba(255, 255, 255, 0.3);
            transform: translateY(-2px);
            box-shadow: 0 4px 12px rgba(0, 0, 0, 0.3);
        }

        /* Modern Swap Request Modal */
        .modal-modern {
            background: #1E1E1E;
            border: 1px solid #3a3b40;
            border-radius: 16px;
            box-shadow: 0 25px 50px rgba(0,0,0,0.5);
        }

        .modal-header-modern {
            background: linear-gradient(135deg, #23242a, #1E1F23);
            border-bottom: 1px solid rgba(59, 183, 251, 0.2);
            padding: 24px 30px;
            border-radius: 16px 16px 0 0;
        }

        .modal-title-section h4 {
            color: #ffffff;
            font-weight: 700;
            margin: 0;
        }

        .modal-subtitle {
            color: #B0B3B8;
            font-size: 0.9rem;
            margin: 0;
        }

        .btn-close-modern {
            background: rgba(255, 255, 255, 0.1);
            border: none;
            color: #ffffff;
            width: 40px;
            height: 40px;
            border-radius: 50%;
            display: flex;
            align-items: center;
            justify-content: center;
            transition: all 0.3s ease;
        }

        .btn-close-modern:hover {
            background: rgba(220, 53, 69, 0.2);
            color: #DC3545;
        }

        .modal-body-modern {
            padding: 30px;
        }

        /* Step Indicator */
        .swap-steps {
            margin-bottom: 30px;
        }

        .step-indicator {
            display: flex;
            align-items: center;
            justify-content: center;
            max-width: 600px;
            margin: 0 auto;
        }

        .step {
            display: flex;
            flex-direction: column;
            align-items: center;
            opacity: 0.5;
            transition: all 0.3s ease;
        }

        .step.active {
            opacity: 1;
        }

        .step-number {
            width: 40px;
            height: 40px;
            border-radius: 50%;
            background: rgba(59, 183, 251, 0.2);
            border: 2px solid rgba(59, 183, 251, 0.3);
            display: flex;
            align-items: center;
            justify-content: center;
            font-weight: 700;
            color: #3BB7FB;
            margin-bottom: 8px;
            transition: all 0.3s ease;
        }

        .step.active .step-number {
            background: linear-gradient(135deg, #3BB7FB, #667eea);
            border-color: transparent;
            color: white;
            box-shadow: 0 6px 20px rgba(59, 183, 251, 0.3);
        }

        .step-label {
            font-size: 0.8rem;
            color: #B0B3B8;
            font-weight: 500;
            text-align: center;
        }

        .step.active .step-label {
            color: #ffffff;
            font-weight: 600;
        }

        .step-line {
            flex: 1;
            height: 2px;
            background: rgba(59, 183, 251, 0.2);
            margin: 0 20px;
            position: relative;
            top: -16px;
        }

        /* Swap Steps */
        .swap-step {
            display: none;
        }

        .swap-step.active {
            display: block;
            animation: fadeIn 0.4s ease;
        }

        @keyframes fadeIn {
            from { opacity: 0; transform: translateY(10px); }
            to { opacity: 1; transform: translateY(0); }
        }

        /* Book Display Card */
        .book-display-card {
            background: linear-gradient(135deg, #23242a, #1E1F23);
            border-radius: 16px;
            border: 1px solid rgba(59, 183, 251, 0.2);
            padding: 20px;
            height: 100%;
        }

        .book-display-header h6 {
            color: #ffffff;
            font-weight: 600;
            margin-bottom: 16px;
        }

        /* Library Selection */
        .library-selection-card {
            background: linear-gradient(135deg, #23242a, #1E1F23);
            border-radius: 16px;
            border: 1px solid rgba(120,130,150,0.1);
            padding: 20px;
            height: 100%;
        }

        .library-header h6 {
            color: #ffffff;
            font-weight: 600;
            margin-bottom: 4px;
        }

        .search-input-group {
            position: relative;
        }

        .search-icon {
            position: absolute;
            left: 16px;
            top: 50%;
            transform: translateY(-50%);
            color: #B0B3B8;
        }

        .search-input-group .form-control-modern {
            padding-left: 45px;
        }

        /* User Books Grid */
        .user-books-grid {
            display: grid;
            grid-template-columns: repeat(auto-fill, minmax(160px, 1fr));
            gap: 16px;
            max-height: 400px;
            overflow-y: auto;
            padding: 16px 0;
        }

        .user-book-card {
            background: rgba(30, 30, 30, 0.6);
            border: 2px solid rgba(120,130,150,0.1);
            border-radius: 12px;
            padding: 12px;
            cursor: pointer;
            transition: all 0.3s ease;
            position: relative;
        }

        .user-book-card:hover {
            border-color: rgba(59, 183, 251, 0.3);
            background: rgba(30, 30, 30, 0.8);
            transform: translateY(-2px);
        }

        .user-book-card.selected {
            border-color: #3BB7FB;
            background: linear-gradient(135deg, rgba(59, 183, 251, 0.15), rgba(102, 126, 234, 0.15));
            box-shadow: 0 6px 20px rgba(59, 183, 251, 0.2);
        }

        .book-cover-container {
            text-align: center;
            margin-bottom: 12px;
        }

        .user-book-cover {
            width: 100%;
            max-width: 80px;
            height: 100px;
            object-fit: cover;
            border-radius: 8px;
            box-shadow: 0 4px 12px rgba(0,0,0,0.3);
            transition: transform 0.3s ease;
        }

        .user-book-card:hover .user-book-cover {
            transform: scale(1.05);
        }

        /* Requested Book Display (You Want section) */
        #requested-book-display .book-cover-professional:hover {
            transform: scale(1.05);
        }

        .book-display-content {
            min-height: 300px;
            display: flex;
            align-items: center;
            justify-content: center;
        }

        /* Swap Preview Books Hover Effects */
        .swap-book-preview .book-cover-professional:hover {
            transform: scale(1.05);
        }

        .user-book-info {
            text-align: center;
        }

        .user-book-info .book-title {
            font-size: 0.85rem;
            color: #ffffff;
            font-weight: 600;
            margin-bottom: 4px;
            line-height: 1.2;
            display: -webkit-box;
            -webkit-line-clamp: 2;
            line-clamp: 2;
            -webkit-box-orient: vertical;
            overflow: hidden;
        }

        .user-book-info .book-author {
            font-size: 0.75rem;
            color: #B0B3B8;
            margin-bottom: 8px;
        }

        .book-meta {
            display: flex;
            flex-direction: column;
            gap: 4px;
        }

        .genre-badge {
            background: rgba(59, 183, 251, 0.15);
            color: #3BB7FB;
            padding: 2px 6px;
            border-radius: 8px;
            font-size: 0.65rem;
            font-weight: 500;
        }

        .condition-text {
            color: #28A745;
            font-size: 0.7rem;
            font-weight: 500;
        }

        .selection-indicator {
            position: absolute;
            top: -8px;
            right: -8px;
            width: 24px;
            height: 24px;
            background: #3BB7FB;
            border-radius: 50%;
            display: flex;
            align-items: center;
            justify-content: center;
            color: white;
            font-size: 0.7rem;
            opacity: 0;
            transform: scale(0.8);
            transition: all 0.3s ease;
        }

        .user-book-card.selected .selection-indicator {
            opacity: 1;
            transform: scale(1);
        }

        /* Step 2 Styles */
        .swap-preview-section {
            max-width: 800px;
            margin: 0 auto;
        }

        .swap-book-preview {
            text-align: center;
        }

        .preview-label {
            color: #B0B3B8;
            font-size: 0.9rem;
            font-weight: 600;
            margin-bottom: 16px;
        }

        .swap-arrow {
            font-size: 2rem;
            color: #3BB7FB;
        }

        .message-section {
            max-width: 600px;
            margin: 0 auto;
        }

        .form-label {
            color: #ffffff;
            font-weight: 600;
            margin-bottom: 8px;
        }

        /* Modal Footer */
        .modal-footer-modern {
            background: rgba(30, 30, 30, 0.5);
            border-top: 1px solid rgba(59, 183, 251, 0.2);
            padding: 24px 30px;
            border-radius: 0 0 16px 16px;
        }

        .footer-actions {
            display: flex;
            justify-content: space-between;
            align-items: center;
            width: 100%;
        }

        .primary-actions {
            display: flex;
            gap: 12px;
            align-items: center;
        }

        .btn-outline-modern {
            background: transparent;
            border: 2px solid rgba(120,130,150,0.3);
            color: #B0B3B8;
            padding: 10px 20px;
            border-radius: 10px;
            font-weight: 600;
            font-size: 0.875rem;
            transition: all 0.3s ease;
        }

        .btn-outline-modern:hover {
            border-color: rgba(59, 183, 251, 0.5);
            color: #3BB7FB;
        }

        .btn-chat-modern {
            background: linear-gradient(135deg, #28A745, #20C997);
            border: none;
            color: white;
            padding: 10px 20px;
            border-radius: 10px;
            font-weight: 600;
            font-size: 0.875rem;
            transition: all 0.3s ease;
        }

        .btn-chat-modern:hover {
            background: linear-gradient(135deg, #218838, #1FA085);
            transform: translateY(-2px);
            box-shadow: 0 6px 20px rgba(40, 167, 69, 0.3);
            color: white;
        }

        .btn-success-modern {
            background: linear-gradient(135deg, #28A745, #20C997);
            border: none;
            color: white;
            padding: 12px 24px;
            border-radius: 10px;
            font-weight: 700;
            font-size: 0.9rem;
            transition: all 0.3s ease;
        }

        .btn-success-modern:hover {
            background: linear-gradient(135deg, #218838, #1FA085);
            transform: translateY(-2px);
            box-shadow: 0 8px 25px rgba(40, 167, 69, 0.4);
            color: white;
        }

        /* Empty States */
        .empty-library {
            text-align: center;
            padding: 60px 20px;
            color: #B0B3B8;
        }

        .empty-library i {
            font-size: 3rem;
            margin-bottom: 16px;
            opacity: 0.5;
        }

        /* Responsive Design */
        @media (max-width: 768px) {
            .discovery-books-grid {
                grid-template-columns: repeat(auto-fill, minmax(160px, 1fr));
                gap: 16px;
            }
            
            .user-books-grid {
                grid-template-columns: repeat(auto-fill, minmax(120px, 1fr));
                gap: 12px;
            }
            
            .modal-header-modern,
            .modal-body-modern,
            .modal-footer-modern {
                padding: 20px;
            }
            
            .step-indicator {
                flex-direction: column;
                gap: 16px;
            }
            
            .step-line {
                display: none;
            }
            
            .footer-actions {
                flex-direction: column;
                gap: 16px;
            }
            
            .primary-actions {
                width: 100%;
                justify-content: space-between;
            }
        }

        /* Toast Notification Styles */
        .success-toast, .error-toast {
            position: fixed;
            top: 20px;
            right: 20px;
            background: #1E1E1E;
            border: 1px solid #28A745;
            border-left: 4px solid #28A745;
            border-radius: 12px;
            padding: 16px 20px;
            z-index: 10000;
            box-shadow: 0 8px 32px rgba(0,0,0,0.3);
            transform: translateX(400px);
            transition: all 0.4s ease;
            max-width: 400px;
        }

        .error-toast {
            border-color: #DC3545;
            border-left-color: #DC3545;
        }

        .success-toast.show, .error-toast.show {
            transform: translateX(0);
        }

        .toast-content {
            display: flex;
            align-items: center;
            gap: 12px;
        }

        .toast-icon {
            font-size: 24px;
            flex-shrink: 0;
        }

        .success-toast .toast-icon {
            color: #28A745;
        }

        .error-toast .toast-icon {
            color: #DC3545;
        }

        .toast-message h6 {
            color: #ffffff;
            margin: 0 0 4px 0;
            font-weight: 600;
        }

        .toast-message p {
            color: #B0B3B8;
            margin: 0;
            font-size: 0.9rem;
        }

        /* Chat Message Styles */
        .max-width-70 { 
            max-width: 70% !important; 
        }

        #chat-messages { 
            scrollbar-width: thin;
            scrollbar-color: #666 #2a2a2a;
        }

        #chat-messages::-webkit-scrollbar {
            width: 6px;
        }

        #chat-messages::-webkit-scrollbar-track {
            background: #2a2a2a;
        }

        #chat-messages::-webkit-scrollbar-thumb {
            background: #666;
            border-radius: 3px;
        }

        /* Swap Workflow Tracker Styles */
        .swap-workflow-tracker {
            display: flex;
            flex-direction: column;
            gap: 20px;
        }

        .workflow-step {
            display: flex;
            align-items: flex-start;
            gap: 15px;
            padding: 20px;
            border-radius: 12px;
            background: rgba(255, 255, 255, 0.05);
            border: 1px solid rgba(255, 255, 255, 0.1);
            transition: all 0.3s ease;
        }

        .workflow-step.active {
            background: rgba(59, 183, 251, 0.1);
            border-color: #3BB7FB;
            box-shadow: 0 0 20px rgba(59, 183, 251, 0.2);
        }

        .workflow-step.completed {
            background: rgba(40, 167, 69, 0.1);
            border-color: #28A745;
        }

        .step-icon {
            font-size: 1.5rem;
            flex-shrink: 0;
            margin-top: 2px;
        }

        .step-content h6 {
            color: white;
            margin-bottom: 8px;
            font-weight: 600;
        }

        .step-content p {
            margin-bottom: 12px;
            font-size: 0.9rem;
        }

        .step-content .btn {
            font-size: 0.85rem;
            padding: 6px 12px;
        }

        /* Swap Status Badges */
        .swap-status-badge {
            padding: 4px 12px;
            border-radius: 20px;
            font-size: 0.8rem;
            font-weight: 600;
            text-transform: uppercase;
        }

        .status-pending {
            background: rgba(255, 193, 7, 0.2);
            color: #FFC107;
            border: 1px solid #FFC107;
        }

        .status-accepted {
            background: rgba(23, 162, 184, 0.2);
            color: #17A2B8;
            border: 1px solid #17A2B8;
        }

        .status-in-progress {
            background: rgba(220, 53, 69, 0.2);
            color: #DC3545;
            border: 1px solid #DC3545;
        }

        .status-completed {
            background: rgba(40, 167, 69, 0.2);
            color: #28A745;
            border: 1px solid #28A745;
        }

        .status-cancelled {
            background: rgba(108, 117, 125, 0.2);
            color: #6C757D;
            border: 1px solid #6C757D;
        }

        /* Completion Animation */
        .completion-animation {
            animation: bounceIn 0.6s ease-out;
        }

        @keyframes bounceIn {
            0% {
                transform: scale(0.3);
                opacity: 0;
            }
            50% {
                transform: scale(1.05);
            }
            70% {
                transform: scale(0.9);
            }
            100% {
                transform: scale(1);
                opacity: 1;
            }
        }

        /* Enhanced swap action buttons */
        .swap-action-btn {
            background: linear-gradient(135deg, #667eea 0%, #764ba2 100%);
            border: none;
            color: white;
            border-radius: 8px;
            padding: 10px 20px;
            font-weight: 600;
            transition: all 0.3s ease;
        }

        .swap-action-btn:hover {
            transform: translateY(-2px);
            box-shadow: 0 8px 25px rgba(102, 126, 234, 0.3);
            color: white;
        }

        .swap-action-btn:active {
            transform: translateY(0);
        }

        /* Swap Request Message Display */
        .swap-request-message {
            background: linear-gradient(135deg, rgba(59, 183, 251, 0.1) 0%, rgba(102, 126, 234, 0.1) 100%);
            border-left: 4px solid #3BB7FB;
            border-radius: 8px;
            padding: 16px;
            margin-top: 12px;
        }

        .swap-request-message .message-header {
            display: flex;
            align-items: center;
            gap: 8px;
            margin-bottom: 10px;
            font-size: 0.9rem;
        }

        .swap-request-message .message-header i {
            font-size: 1.1rem;
        }

        .swap-request-message .message-content {
            color: #E0E0E0;
            font-size: 0.95rem;
            line-height: 1.6;
            padding: 12px;
            background: rgba(0, 0, 0, 0.2);
            border-radius: 6px;
            font-style: italic;
        }

        /* Meeting Notification Animations */
        @keyframes pulse {
            0% {
                transform: scale(1);
                opacity: 1;
            }
            50% {
                transform: scale(1.05);
                opacity: 0.8;
            }
            100% {
                transform: scale(1);
                opacity: 1;
            }
        }

        .animate__animated {
            animation-duration: 1s;
            animation-fill-mode: both;
        }

        .animate__pulse {
            animation-name: pulse;
        }

        .animate__infinite {
            animation-iteration-count: infinite;
        }

        /* Meeting Alert Badge Styles */
        .badge.animate__pulse {
            animation-duration: 2s;
        }
    </style>
</head>
<body>
    <!-- Include Standard Navbar -->
    <%- include('partials/navbar') %>

    <!-- Swap Matcher Main Content -->
    <main class="container-fluid py-4">
    <div class="dashboard-content">
    <!-- Swap Matcher Hero Section -->
    <section class="welcome-hero">
        <div class="container">
            <div class="row align-items-center">
                <div class="col-lg-8">
                    <h1 class="display-4 font-weight-bold mb-3">
                        <i class="bi bi-arrow-left-right"></i> Smart Book Swap Matcher
                    </h1>
                    <p class="lead mb-4">
                        Discover perfect matches for your books using our intelligent algorithm. 
                        Connect with readers in your area and expand your literary horizons.
                    </p>
                    <div class="d-flex flex-wrap gap-3">
                        <button class="btn-professional" onclick="quickMatchAll()">
                            <i class="bi bi-lightning-charge"></i> Quick Match All
                        </button>
                        <button class="btn-outline-professional" onclick="showMatchPreferences()">
                            <i class="bi bi-sliders"></i> Match Preferences
                        </button>
                    </div>
                </div>
                <div class="col-lg-4 text-center">
                    <div class="swap-stats">
                        <div class="row text-center">
                            <div class="col-6">
                                <h3 class="mb-1"><%= myPendingRequests || 0 %></h3>
                                <small>My Requests</small>
                            </div>
                            <div class="col-6">
                                <h3 class="mb-1"><%= incomingRequests || 0 %></h3>
                                <small>Incoming</small>
                            </div>
                        </div>
                        <hr class="bg-white my-3">
                        <div class="row text-center">
                            <div class="col-6">
                                <h3 class="mb-1"><%= activeSwaps || 0 %></h3>
                                <small>Active Swaps</small>
                            </div>
                            <div class="col-6">
                                <h3 class="mb-1"><%= userStats?.swapsCompleted || 0 %></h3>
                                <small>Completed</small>
                            </div>
                        </div>
                    </div>
                </div>
            </div>
        </div>
    </section>

    <!-- Swap Navigation Tabs -->
    <div class="container">
        <div class="card-dark mb-4">
            <div class="card-body p-3">
            <ul class="nav nav-pills justify-content-center" id="swapTabs" role="tablist">
                <li class="nav-item">
                    <a class="nav-link active" id="find-matches-tab" data-toggle="pill" href="#find-matches" role="tab">
                        <i class="bi bi-search"></i> Find Matches
                    </a>
                </li>
                <li class="nav-item">
                    <a class="nav-link" id="my-requests-tab" data-toggle="pill" href="#my-requests" role="tab">
                        <i class="bi bi-arrow-up-right"></i> My Requests 
                        <% if (myPendingRequests > 0) { %>
                            <span class="badge badge-warning ml-1"><%= myPendingRequests %></span>
                        <% } %>
                    </a>
                </li>
                <li class="nav-item">
                    <a class="nav-link" id="incoming-requests-tab" data-toggle="pill" href="#incoming-requests" role="tab">
                        <i class="bi bi-arrow-down-left"></i> Incoming Requests
                        <% if (incomingRequests > 0) { %>
                            <span class="badge badge-success ml-1"><%= incomingRequests %></span>
                        <% } %>
                    </a>
                </li>
                <li class="nav-item">
                    <a class="nav-link" id="active-swaps-tab" data-toggle="pill" href="#active-swaps" role="tab">
                        <i class="bi bi-hourglass-split"></i> Active Swaps
                        <% if (activeSwaps > 0) { %>
                            <span class="badge badge-info ml-1"><%= activeSwaps %></span>
                        <% } %>
                        <!-- Show notification badge if there are meetings awaiting confirmation -->
                        <% 
                        const meetingsNeedingConfirmation = userSwaps?.filter(swap => 
                            (swap.status === 'Accepted' || swap.status === 'In Progress') &&
                            swap.meetingDetails && 
                            swap.meetingDetails.datetime && 
                            !swap.meetingDetails.confirmed
                        ).length || 0;
                        %>
                        <% if (meetingsNeedingConfirmation > 0) { %>
                            <span class="badge badge-warning ml-1 animate__animated animate__pulse animate__infinite" 
                                  style="animation-duration: 2s;" 
                                  title="Meetings need your confirmation!">
                                <i class="bi bi-exclamation-circle"></i> <%= meetingsNeedingConfirmation %>
                            </span>
                        <% } %>
                    </a>
                </li>
            </ul>
            </div>
        </div>

        <!-- Tab Content -->
        <div class="tab-content" id="swapTabsContent">
            <!-- Find Matches Tab -->
            <div class="tab-pane fade show active" id="find-matches" role="tabpanel">
                <!-- Available Books Discovery Section -->
                <div class="discovery-section mb-4">
                    <div class="card-dark">
                        <div class="card-header border-0">
                            <div class="d-flex justify-content-between align-items-center">
                                <div>
                                    <h5 class="mb-1 text-white">
                                        <i class="bi bi-compass text-primary"></i> Discover Books to Swap
                                    </h5>
                                    <p class="text-muted mb-0">Find amazing books available for swap in your area</p>
                                </div>
                                <div class="discovery-controls">
                                    <!-- Global/Local Toggle -->
                                    <div class="location-toggle-wrapper mr-3">
                                        <div class="location-toggle">
                                            <button class="toggle-btn active" id="local-toggle" onclick="setLocationMode('local')">
                                                <i class="bi bi-geo-alt"></i> Local
                                            </button>
                                            <button class="toggle-btn" id="global-toggle" onclick="setLocationMode('global')">
                                                <i class="bi bi-globe"></i> Global
                                            </button>
                                        </div>
                                        <small class="location-mode-info text-muted">
                                            <span id="location-info">Showing books in your area • Swap available</span>
                                        </small>
                                    </div>
                                    <button class="btn-modern-outline btn-sm mr-2" onclick="showAdvancedFilters()">
                                        <i class="bi bi-funnel"></i> Filters
                                    </button>
                                    <button class="btn-modern btn-sm" onclick="refreshDiscovery()">
                                        <i class="bi bi-arrow-clockwise"></i> Refresh
                                    </button>
                                </div>
                            </div>
                        </div>
                    </div>
                </div>

                <!-- Advanced Filter Panel -->
                <div id="advanced-filters" class="filter-panel mb-4" style="display: none;">
                    <div class="card-dark">
                        <div class="card-body">
                            <div class="row">
                                <div class="col-md-3 mb-3">
                                    <label class="filter-label">Genre</label>
                                    <select id="genre-filter" class="form-control-modern">
                                        <option value="">All Genres</option>
                                        <option value="Fiction">Fiction</option>
                                        <option value="Science Fiction">Science Fiction</option>
                                        <option value="Romance">Romance</option>
                                        <option value="Mystery">Mystery</option>
                                        <option value="Fantasy">Fantasy</option>
                                        <option value="Biography">Biography</option>
                                        <option value="History">History</option>
                                        <option value="Non-Fiction">Non-Fiction</option>
                                        <option value="Thriller">Thriller</option>
                                        <option value="Self-Help">Self-Help</option>
                                    </select>
                                </div>
                                <div class="col-md-3 mb-3">
                                    <label class="filter-label">Condition</label>
                                    <select id="condition-filter" class="form-control-modern">
                                        <option value="">All Conditions</option>
                                        <option value="New">New</option>
                                        <option value="Like New">Like New</option>
                                        <option value="Very Good">Very Good</option>
                                        <option value="Good">Good</option>
                                        <option value="Fair">Fair</option>
                                    </select>
                                </div>
                                <div class="col-md-3 mb-3">
                                    <label class="filter-label">Sort by</label>
                                    <select id="sort-filter" class="form-control-modern">
                                        <option value="title">Title A-Z</option>
                                        <option value="author">Author A-Z</option>
                                        <option value="condition">Best Condition First</option>
                                        <option value="newest">Recently Added</option>
                                    </select>
                                </div>
                                <div class="col-md-3 mb-3">
                                    <label class="filter-label">&nbsp;</label>
                                    <button id="clear-filters" class="btn-danger-outline form-control-modern" style="height: auto; padding: 10px 16px;">
                                        <i class="bi bi-x-circle"></i> Clear Filters
                                    </button>
                                </div>
                            </div>
                            <div class="row mt-3">
                                <div class="col-12">
                                    <div class="results-info">
                                        <span id="matches-count" class="matches-counter">Loading books...</span>
                                    </div>
                                </div>
                            </div>
                        </div>
                    </div>
                </div>

                <!-- Books Discovery Grid -->
                <div class="books-discovery-grid">
                    <div class="card-dark">
                        <div class="card-body p-4">
                            <div id="books-container">
                                <div class="loading-state">
                                    <div class="loading-spinner">
                                        <div class="spinner-border text-primary" role="status"></div>
                                    </div>
                                    <h6 class="mt-3">Discovering Amazing Books...</h6>
                                    <p class="text-muted">Finding the perfect books for you to swap</p>
                                </div>
                            </div>
                        </div>
                    </div>
                </div>
            </div>

            <!-- My Requests Tab -->
            <div class="tab-pane fade" id="my-requests" role="tabpanel">
                <div class="card-dark">
                    <div class="card-header">
                        <h5 class="mb-0 text-white">
                            <i class="bi bi-arrow-up-right text-primary"></i> Your Swap Requests
                        </h5>
                        <small class="text-muted">Track the status of your swap proposals</small>
                    </div>
                    <div class="card-body">
                        <% const myRequests = userSwaps?.filter(swap => (swap.requester._id || swap.requester).toString() === user._id.toString()); %>
                        <% if (myRequests && myRequests.length > 0) { %>
                            <% myRequests.forEach(swap => { %>
                                <div class="book-swap-item">
                                    <div class="row align-items-center">
                                        <div class="col-md-2">
                                            <img src="<%= swap.requestedBook ? (swap.requestedBook.coverImage || '/images/placeholder-book.jpg') : '/images/placeholder-book.jpg' %>" 
                                                 alt="<%= swap.requestedBook ? swap.requestedBook.title : 'Book' %>" class="img-fluid rounded">
                                        </div>
                                        <div class="col-md-4">
                                            <h6 class="text-white">You want: <%= swap.requestedBook ? swap.requestedBook.title : 'Unknown Book' %></h6>
                                            <small class="text-muted">by <%= swap.requestedBook ? swap.requestedBook.author : 'Unknown Author' %></small>
                                            <br>
                                            <small class="text-info">From: <%= swap.owner ? (swap.owner.username || swap.owner.fullname) : 'Unknown User' %></small>
                                        </div>
                                        <div class="col-md-2 text-center">
                                            <i class="bi bi-arrow-left-right text-primary" style="font-size: 1.5rem;"></i>
                                        </div>
                                        <div class="col-md-2">
                                            <img src="<%= swap.offeredBook ? (swap.offeredBook.coverImage || '/images/placeholder-book.jpg') : '/images/placeholder-book.jpg' %>" 
                                                 alt="<%= swap.offeredBook ? swap.offeredBook.title : 'Book' %>" class="img-fluid rounded">
                                        </div>
                                        <div class="col-md-2 text-right">
                                            <span class="swap-status-badge status-<%= swap.status.toLowerCase().replace(' ', '-') %>">
                                                <%= swap.status %>
                                            </span>
                                            <% if (swap.status === 'Pending') { %>
                                                <br>
                                                <button class="btn btn-sm btn-info mt-2" onclick="openChat('<%= swap._id %>')" style="display: block; width: 100%; margin-bottom: 5px;">
                                                    <i class="bi bi-chat-dots"></i> Chat
                                                </button>
                                                <button class="btn btn-sm btn-outline-danger" onclick="cancelSwapRequest('<%= swap._id %>')">
                                                    Cancel
                                                </button>
                                            <% } else if (swap.status === 'Accepted' || swap.status === 'In Progress') { %>
                                                <br>
                                                <button class="btn btn-sm btn-info mt-2" onclick="openChat('<%= swap._id %>')" style="display: block; width: 100%;">
                                                    <i class="bi bi-chat-dots"></i> Chat
                                                </button>
                                            <% } %>
                                        </div>
                                    </div>
                                </div>
                            <% }); %>
                        <% } else { %>
                            <div class="empty-state">
                                <i class="bi bi-arrow-up-right"></i>
                                <h6>No Requests Sent</h6>
                                <p class="text-muted">You haven't made any swap requests yet. Start browsing to find great books!</p>
                                <button class="btn btn-gradient" onclick="$('#find-matches-tab').tab('show')">Find Books to Swap</button>
                            </div>
                        <% } %>
                    </div>
                </div>
            </div>

            <!-- Incoming Requests Tab -->
            <div class="tab-pane fade" id="incoming-requests" role="tabpanel">
                <div class="card-dark">
                    <div class="card-header">
                        <h5 class="mb-0 text-white">
                            <i class="bi bi-arrow-down-left text-success"></i> Incoming Swap Requests
                        </h5>
                        <small class="text-muted">Review and respond to swap proposals from other readers</small>
                    </div>
                    <div class="card-body">
                        <% const incomingRequestsFiltered = userSwaps?.filter(swap => (swap.owner._id || swap.owner).toString() === user._id.toString() && swap.status === 'Pending'); %>
                        <% if (incomingRequestsFiltered && incomingRequestsFiltered.length > 0) { %>
                            <% incomingRequestsFiltered.forEach(swap => { %>
                                <div class="book-swap-item">
                                    <div class="row align-items-center">
                                        <div class="col-md-2">
                                            <img src="<%= swap.requestedBook ? (swap.requestedBook.coverImage || '/images/placeholder-book.jpg') : '/images/placeholder-book.jpg' %>" 
                                                 alt="<%= swap.requestedBook ? swap.requestedBook.title : 'Book' %>" class="img-fluid rounded">
                                        </div>
                                        <div class="col-md-3">
                                            <h6 class="text-white">They want: <%= swap.requestedBook ? swap.requestedBook.title : 'Unknown Book' %></h6>
                                            <small class="text-muted">by <%= swap.requestedBook ? swap.requestedBook.author : 'Unknown Author' %></small>
                                            <br>
                                            <small class="text-success">Your book</small>
                                        </div>
                                        <div class="col-md-1 text-center">
                                            <i class="bi bi-arrow-left-right text-warning" style="font-size: 1.5rem;"></i>
                                        </div>
                                        <div class="col-md-2">
                                            <img src="<%= swap.offeredBook ? (swap.offeredBook.coverImage || '/images/placeholder-book.jpg') : '/images/placeholder-book.jpg' %>" 
                                                 alt="<%= swap.offeredBook ? swap.offeredBook.title : 'Book' %>" class="img-fluid rounded">
                                        </div>
                                        <div class="col-md-2">
                                            <h6 class="text-white">They offer: <%= swap.offeredBook ? swap.offeredBook.title : 'Unknown Book' %></h6>
                                            <small class="text-muted">by <%= swap.offeredBook ? swap.offeredBook.author : 'Unknown Author' %></small>
                                            <br>
                                            <small class="text-info">From: <%= swap.requester ? (swap.requester.username || swap.requester.fullname) : 'Unknown User' %></small>
                                        </div>
                                        <div class="col-md-2 text-right">
                                            <button class="btn btn-success btn-sm mb-2 d-block w-100" onclick="acceptSwapRequest('<%= swap._id %>')">
                                                <i class="bi bi-check-circle"></i> Accept
                                            </button>
                                            <button class="btn btn-outline-danger btn-sm mb-2 d-block w-100" onclick="rejectSwapRequest('<%= swap._id %>')">
                                                <i class="bi bi-x-circle"></i> Decline
                                            </button>
                                            <button class="btn btn-info btn-sm d-block w-100" onclick="openChat('<%= swap._id %>')">
                                                <i class="bi bi-chat-dots"></i> Chat
                                            </button>
                                        </div>
                                    </div>
                                    <% if (swap.message && swap.message.trim().length > 0) { %>
                                    <div class="row mt-3">
                                        <div class="col-12">
                                            <div class="swap-request-message">
                                                <div class="message-header">
                                                    <i class="bi bi-chat-quote-fill text-primary"></i>
                                                    <span class="font-weight-bold text-white">Message from <%= swap.requester ? (swap.requester.username || swap.requester.fullname) : 'requester' %>:</span>
                                                </div>
                                                <div class="message-content">
                                                    <%= swap.message %>
                                                </div>
                                            </div>
                                        </div>
                                    </div>
                                    <% } %>
                                    </div>
                                </div>
                            <% }); %>
                        <% } else { %>
                            <div class="empty-state">
                                <i class="bi bi-arrow-down-left"></i>
                                <h6>No Incoming Requests</h6>
                                <p class="text-muted">No one has requested your books yet. Make sure your library is visible to other readers!</p>
                                <a href="/library" class="btn btn-gradient">Manage My Library</a>
                            </div>
                        <% } %>
                    </div>
                </div>
            </div>

            <!-- Active Swaps Tab -->
            <div class="tab-pane fade" id="active-swaps" role="tabpanel">
                <div class="card-dark">
                    <div class="card-header">
                        <h5 class="mb-0 text-white">
                            <i class="bi bi-hourglass-split text-warning"></i> Active Swaps
                        </h5>
                        <small class="text-muted">Track your ongoing book exchanges and confirm when you receive books</small>
                    </div>
                    <div class="card-body">
                        <!-- Quick Guide -->
                        <div class="alert alert-info mb-4" style="background: rgba(59, 183, 251, 0.1); border: 1px solid rgba(59, 183, 251, 0.3);">
                            <h6 class="text-primary mb-2">
                                <i class="bi bi-info-circle-fill"></i> How to Confirm Book Receipt
                            </h6>
                            <ol class="mb-0 text-muted" style="font-size: 0.9rem; padding-left: 20px;">
                                <li><strong>After accepting a swap</strong>, schedule a meeting with your partner</li>
                                <li><strong>Meet up and exchange books</strong> in person at the scheduled time</li>
                                <li><strong>Once you receive your book</strong>, come back here to the Active Swaps tab</li>
                                <li><strong>Find your swap</strong> with status "In Progress"</li>
                                <li><strong>Click "I Received My Book"</strong> button on the right side</li>
                                <li><strong>Both parties must confirm</strong> to complete the swap and earn 10 points!</li>
                            </ol>
                        </div>
                        <% 
                        // Check for meetings needing confirmation
                        const meetingsNeedingAction = userSwaps?.filter(swap => 
                            (swap.status === 'Accepted' || swap.status === 'In Progress') &&
                            swap.meetingDetails && 
                            swap.meetingDetails.datetime && 
                            !swap.meetingDetails.confirmed
                        ) || [];
                        %>
                        
                        <!-- Meeting Confirmation Alert -->
                        <% if (meetingsNeedingAction.length > 0) { %>
                            <div class="alert alert-warning animate__animated animate__pulse animate__infinite" 
                                 style="border: 2px solid #FFC107; background: rgba(255, 193, 7, 0.1); animation-duration: 2s; margin-bottom: 20px;">
                                <div class="d-flex align-items-center">
                                    <i class="bi bi-calendar-exclamation text-warning" style="font-size: 2rem; margin-right: 15px;"></i>
                                    <div>
                                        <h6 class="mb-1 text-warning" style="font-weight: 700;">
                                            <i class="bi bi-exclamation-triangle"></i> Action Required!
                                        </h6>
                                        <p class="mb-0" style="font-size: 0.95rem;">
                                            You have <strong><%= meetingsNeedingAction.length %></strong> meeting<%= meetingsNeedingAction.length > 1 ? 's' : '' %> 
                                            waiting for your confirmation. Please review and confirm below.
                                        </p>
                                    </div>
                                </div>
                            </div>
                        <% } %>
                        
                        <% const activeSwapsFiltered = userSwaps?.filter(swap => 
                            swap.status === 'Accepted' || 
                            swap.status === 'In Progress' || 
                            swap.status === 'Pending Confirmation'
                        ); %>
                        
                        <!-- Status Summary -->
                        <% if (activeSwapsFiltered && activeSwapsFiltered.length > 0) { %>
                            <div class="mb-3 p-3" style="background: rgba(255, 255, 255, 0.05); border-radius: 10px; border: 1px solid rgba(255, 255, 255, 0.1);">
                                <h6 class="text-white mb-2">
                                    <i class="bi bi-pie-chart"></i> Your Active Swaps Summary
                                </h6>
                                <div class="row text-center">
                                    <div class="col-4">
                                        <div class="badge badge-warning" style="font-size: 1.1rem; padding: 8px 12px;">
                                            <%= activeSwapsFiltered.filter(s => s.status === 'Accepted').length %>
                                        </div>
                                        <br>
                                        <small class="text-muted">Accepted<br>(Schedule Meeting)</small>
                                    </div>
                                    <div class="col-4">
                                        <div class="badge badge-primary" style="font-size: 1.1rem; padding: 8px 12px;">
                                            <%= activeSwapsFiltered.filter(s => s.status === 'In Progress').length %>
                                        </div>
                                        <br>
                                        <small class="text-muted">In Progress<br>(Confirm Receipt)</small>
                                    </div>
                                    <div class="col-4">
                                        <div class="badge badge-info" style="font-size: 1.1rem; padding: 8px 12px;">
                                            <%= activeSwapsFiltered.filter(s => s.status === 'Pending Confirmation').length %>
                                        </div>
                                        <br>
                                        <small class="text-muted">Pending Verification</small>
                                    </div>
                                </div>
                            </div>
                        <% } %>
                        
                        <% if (activeSwapsFiltered && activeSwapsFiltered.length > 0) { %>
                            <% activeSwapsFiltered.forEach(swap => { %>
                                <div class="book-swap-item">
                                    <div class="row align-items-center">
                                        <div class="col-md-8">
                                            <div class="row">
                                                <div class="col-6">
                                                    <div class="d-flex align-items-center">
                                                        <img src="<%= swap.requestedBook ? (swap.requestedBook.coverImage || '/images/placeholder-book.jpg') : '/images/placeholder-book.jpg' %>" 
                                                             alt="<%= swap.requestedBook ? swap.requestedBook.title : 'Book' %>" 
                                                             class="book-cover-small mr-3">
                                                        <div>
                                                            <h6 class="mb-1 text-white"><%= swap.requestedBook ? swap.requestedBook.title : 'Unknown Book' %></h6>
                                                            <small class="text-muted"><%= swap.requestedBook ? swap.requestedBook.author : 'Unknown Author' %></small>
                                                        </div>
                                                    </div>
                                                </div>
                                                <div class="col-6">
                                                    <div class="d-flex align-items-center">
                                                        <img src="<%= swap.offeredBook ? (swap.offeredBook.coverImage || '/images/placeholder-book.jpg') : '/images/placeholder-book.jpg' %>" 
                                                             alt="<%= swap.offeredBook ? swap.offeredBook.title : 'Book' %>" 
                                                             class="book-cover-small mr-3">
                                                        <div>
                                                            <h6 class="mb-1 text-white"><%= swap.offeredBook ? swap.offeredBook.title : 'Unknown Book' %></h6>
                                                            <small class="text-muted"><%= swap.offeredBook ? swap.offeredBook.author : 'Unknown Author' %></small>
                                                        </div>
                                                    </div>
                                                </div>
                                            </div>
                                            <hr class="bg-secondary">
                                            <div class="row">
                                                <div class="col-6">
                                                    <strong class="text-white">Partner:</strong> 
                                                    <span class="text-info">
                                                        <%= (swap.requester._id.toString() === user._id.toString()) ? (swap.owner.username || swap.owner.fullname) : (swap.requester.username || swap.requester.fullname) %>
                                                    </span>
                                                </div>
                                                <div class="col-6">
                                                    <strong class="text-white">Status:</strong> 
                                                    <span class="swap-status-badge status-<%= swap.status.toLowerCase().replace(' ', '-') %>">
                                                        <%= swap.status %>
                                                    </span>
                                                </div>
                                            </div>
                                        </div>
                                        <div class="col-md-4 text-right">
                                            <% if (swap.status === 'Accepted') { %>
                                                <% if (swap.meetingDetails && swap.meetingDetails.datetime) { %>
                                                    <!-- Meeting scheduled -->
                                                    <% if (!swap.meetingDetails.confirmed) { %>
                                                        <!-- Pending confirmation - highlight it -->
                                                        <div class="alert alert-warning mb-2 animate__animated animate__pulse animate__infinite" style="font-size: 0.85rem; padding: 12px; border: 2px solid #FFC107; animation-duration: 2s;">
                                                            <i class="bi bi-calendar-exclamation"></i>
                                                            <strong>Action Required!</strong>
                                                            <br>
                                                            <small style="font-weight: 600;">Meeting Scheduled</small>
                                                            <br>
                                                            <small><%= new Date(swap.meetingDetails.datetime).toLocaleDateString('en-US', { month: 'short', day: 'numeric', hour: '2-digit', minute: '2-digit' }) %></small>
                                                            <br>
                                                            <span class="badge badge-warning mt-1">⚠️ Awaiting Your Confirmation</span>
                                                        </div>
                                                        <button class="btn btn-success btn-block mb-2 animate__animated animate__heartBeat" style="font-weight: 600;" onclick="showMeetingDetails('<%= swap._id %>')">
                                                            <i class="bi bi-check-circle"></i> View & Confirm Meeting
                                                        </button>
                                                    <% } else { %>
                                                        <!-- Meeting confirmed -->
                                                        <div class="alert alert-success mb-2" style="font-size: 0.85rem; padding: 8px 12px;">
                                                            <i class="bi bi-calendar-check"></i>
                                                            <strong>Meeting Confirmed</strong>
                                                            <br>
                                                            <small><%= new Date(swap.meetingDetails.datetime).toLocaleDateString('en-US', { month: 'short', day: 'numeric', hour: '2-digit', minute: '2-digit' }) %></small>
                                                            <br>
                                                            <span class="badge badge-success mt-1">✅ Both Parties Confirmed</span>
                                                        </div>
                                                        <button class="btn btn-outline-primary btn-sm btn-block mb-2" onclick="showMeetingDetails('<%= swap._id %>')">
                                                            <i class="bi bi-info-circle"></i> View Meeting Details
                                                        </button>
                                                    <% } %>
                                                    <button class="btn btn-outline-secondary btn-sm btn-block mb-2" onclick="startSwap('<%= swap._id %>')">
                                                        <i class="bi bi-play-circle"></i> View Swap Progress
                                                    </button>
                                                    <!-- Quick action to mark as In Progress -->
                                                    <button class="btn btn-warning btn-sm btn-block" onclick="quickMarkInProgress('<%= swap._id %>')">
                                                        <i class="bi bi-arrow-right-circle"></i> Mark as In Progress
                                                    </button>
                                                    <small class="text-muted d-block text-center mt-1">After exchanging books</small>
                                                <% } else { %>
                                                    <!-- No meeting scheduled yet -->
                                                    <button class="btn swap-action-btn btn-block mb-2" onclick="startSwap('<%= swap._id %>')">
                                                        <i class="bi bi-play-circle"></i> Start Swap Process
                                                    </button>
                                                    <button class="btn btn-outline-info btn-sm btn-block mb-2" onclick="scheduleMeeting('<%= swap._id %>')">
                                                        <i class="bi bi-calendar-event"></i> Schedule Meeting
                                                    </button>
                                                    <!-- Quick action to mark as In Progress -->
                                                    <button class="btn btn-warning btn-sm btn-block" onclick="quickMarkInProgress('<%= swap._id %>')">
                                                        <i class="bi bi-arrow-right-circle"></i> Mark as In Progress
                                                    </button>
                                                    <small class="text-muted">Ready to coordinate exchange</small>
                                                <% } %>
                                            <% } else if (swap.status === 'In Progress') { %>
                                                <!-- Book Receipt Confirmation Section -->
                                                <% 
                                                    const currentUserId = user._id.toString();
                                                    const isRequester = swap.requester._id.toString() === currentUserId;
                                                    const isOwner = swap.owner._id.toString() === currentUserId;
                                                    
                                                    const userConfirmed = swap.receivedConfirmation && (
                                                        (isRequester && swap.receivedConfirmation.requesterConfirmed) ||
                                                        (isOwner && swap.receivedConfirmation.ownerConfirmed)
                                                    );
                                                    
                                                    const partnerConfirmed = swap.receivedConfirmation && (
                                                        (isRequester && swap.receivedConfirmation.ownerConfirmed) ||
                                                        (isOwner && swap.receivedConfirmation.requesterConfirmed)
                                                    );
                                                    
                                                    const bothConfirmed = userConfirmed && partnerConfirmed;
                                                    
                                                    const partnerName = isRequester ? 
                                                        (swap.owner.fullname || swap.owner.username) : 
                                                        (swap.requester.fullname || swap.requester.username);
                                                %>
                                                
                                                <% if (bothConfirmed) { %>
                                                    <!-- Both parties confirmed - Ready for verification -->
                                                    <div class="alert alert-success mb-3 animate__animated animate__pulse" style="border: 2px solid #28A745; background: rgba(40, 167, 69, 0.1);">
                                                        <div class="d-flex align-items-center">
                                                            <i class="bi bi-check-circle-fill text-success" style="font-size: 2rem; margin-right: 12px;"></i>
                                                            <div>
                                                                <h6 class="mb-1 text-success" style="font-weight: 700;">
                                                                    <i class="bi bi-trophy"></i> Books Received!
                                                                </h6>
                                                                <p class="mb-0">
                                                                    Both parties confirmed receiving their books. Ready for verification!
                                                                </p>
                                                            </div>
                                                        </div>
                                                    </div>
                                                    <button class="btn btn-success btn-block mb-2" onclick="showVerificationModal('<%= swap._id %>')">
                                                        <i class="bi bi-shield-check"></i> View Verification Details
                                                    </button>
                                                    <small class="text-success d-block text-center">
                                                        <i class="bi bi-star-fill"></i> You earned 10 reward points!
                                                    </small>
                                                <% } else if (userConfirmed && !partnerConfirmed) { %>
                                                    <!-- User confirmed, waiting for partner -->
                                                    <div class="alert alert-info mb-3" style="border: 2px solid #17A2B8; background: rgba(23, 162, 184, 0.1);">
                                                        <div class="d-flex align-items-center">
                                                            <i class="bi bi-check-circle text-info" style="font-size: 1.5rem; margin-right: 10px;"></i>
                                                            <div>
                                                                <h6 class="mb-1 text-info" style="font-weight: 600;">
                                                                    You Confirmed Receipt
                                                                </h6>
                                                                <p class="mb-0">
                                                                    <small>Waiting for <%= partnerName %> to confirm their receipt</small>
                                                                </p>
                                                            </div>
                                                        </div>
                                                    </div>
                                                    <button class="btn btn-outline-secondary btn-sm btn-block" disabled>
                                                        <i class="bi bi-hourglass-split"></i> Waiting for Partner
                                                    </button>
                                                    <small class="text-muted d-block text-center mt-2">
                                                        Swap will complete when both parties confirm
                                                    </small>
                                                <% } else if (!userConfirmed && partnerConfirmed) { %>
                                                    <!-- Partner confirmed, user needs to confirm -->
                                                    <div class="alert alert-warning mb-3 animate__animated animate__pulse animate__infinite" style="border: 2px solid #FFC107; background: rgba(255, 193, 7, 0.1);">
                                                        <div class="d-flex align-items-center">
                                                            <i class="bi bi-exclamation-triangle text-warning" style="font-size: 1.5rem; margin-right: 10px;"></i>
                                                            <div>
                                                                <h6 class="mb-1 text-warning" style="font-weight: 700;">
                                                                    Action Required!
                                                                </h6>
                                                                <p class="mb-0">
                                                                    <small><%= partnerName %> confirmed. Have you received your book?</small>
                                                                </p>
                                                            </div>
                                                        </div>
                                                    </div>
                                                    <button class="btn swap-action-btn btn-block mb-2 animate__animated animate__heartBeat" onclick="confirmBookReceived('<%= swap._id %>')">
                                                        <i class="bi bi-check-circle"></i> I Received My Book
                                                    </button>
                                                    <small class="text-muted d-block text-center">
                                                        Only confirm if you physically received the book
                                                    </small>
                                                <% } else { %>
                                                    <!-- Neither confirmed yet -->
                                                    <div class="alert alert-primary mb-3" style="border: 2px solid #3BB7FB; background: rgba(59, 183, 251, 0.1);">
                                                        <div class="d-flex align-items-center">
                                                            <i class="bi bi-box-seam text-primary" style="font-size: 1.5rem; margin-right: 10px;"></i>
                                                            <div>
                                                                <h6 class="mb-1 text-primary" style="font-weight: 600;">
                                                                    Exchange In Progress
                                                                </h6>
                                                                <p class="mb-0">
                                                                    <small>Confirm when you physically receive your book</small>
                                                                </p>
                                                            </div>
                                                        </div>
                                                    </div>
                                                    <button class="btn swap-action-btn btn-block mb-2" onclick="confirmBookReceived('<%= swap._id %>')">
                                                        <i class="bi bi-check-circle"></i> I Received My Book
                                                    </button>
                                                    <small class="text-muted d-block text-center">
                                                        Swap completes when both parties confirm
                                                    </small>
                                                <% } %>
                                                
                                                <!-- Additional Actions -->
                                                <button class="btn btn-outline-info btn-sm btn-block mt-2" onclick="showMeetingDetails('<%= swap._id %>')">
                                                    <i class="bi bi-calendar-event"></i> View Meeting Details
                                                </button>
                                            <% } else if (swap.status === 'Pending Confirmation') { %>
                                                <div class="alert alert-info mb-2">
                                                    <i class="bi bi-hourglass"></i>
                                                    <small>Waiting for partner confirmation...</small>
                                                </div>
                                                <button class="btn btn-outline-success btn-sm btn-block" onclick="rateSwapPartner('<%= swap._id %>', '<%= swap.requester._id.toString() === user._id.toString() ? swap.owner._id : swap.requester._id %>')">
                                                    <i class="bi bi-star"></i> Rate Partner
                                                </button>
                                            <% } %>
                                            
                                            <!-- Progress Tracker Button -->
                                            <button class="btn btn-outline-secondary btn-sm btn-block mt-2" onclick="showSwapProgressModal('<%= swap._id %>', 'view')">
                                                <i class="bi bi-diagram-2"></i> View Progress
                                            </button>
                                        </div>
                                    </div>
                                </div>
                            <% }); %>
                        <% } else { %>
                            <div class="empty-state">
                                <i class="bi bi-hourglass-split"></i>
                                <h6>No Active Swaps</h6>
                                <p class="text-muted">You don't have any active swaps at the moment. Start by finding books you'd like to read!</p>
                                <button class="btn btn-gradient" onclick="$('#find-matches-tab').tab('show')">Start Swapping</button>
                            </div>
                        <% } %>
                    </div>
                </div>
            </div>
        </div>
    </div>
</div>
</main>

<!-- Modern Swap Request Modal -->
<div class="modal fade" id="swapRequestModal" tabindex="-1">
    <div class="modal-dialog modal-xl">
        <div class="modal-content modal-modern">
            <div class="modal-header modal-header-modern">
                <div class="modal-title-section">
                    <h4 class="modal-title mb-1">
                        <i class="bi bi-arrow-left-right text-primary"></i> Complete Your Swap
                    </h4>
                    <p class="modal-subtitle">Choose a book from your library to offer in exchange</p>
                </div>
                <button type="button" class="btn-close-modern" data-dismiss="modal">
                    <i class="bi bi-x"></i>
                </button>
            </div>
            
            <div class="modal-body modal-body-modern">
                <!-- Step Indicator -->
                <div class="swap-steps mb-4">
                    <div class="step-indicator">
                        <div class="step active" data-step="1">
                            <div class="step-number">1</div>
                            <div class="step-label">Select Your Book</div>
                        </div>
                        <div class="step-line"></div>
                        <div class="step" data-step="2">
                            <div class="step-number">2</div>
                            <div class="step-label">Review & Send</div>
                        </div>
                        <div class="step-line"></div>
                        <div class="step" data-step="3">
                            <div class="step-number">3</div>
                            <div class="step-label">Chat & Arrange</div>
                        </div>
                    </div>
                </div>

                <!-- Step 1: Book Selection -->
                <div id="step-1" class="swap-step active">
                    <div class="row">
                        <!-- Requested Book Display -->
                        <div class="col-lg-4">
                            <div class="book-display-card">
                                <div class="book-display-header">
                                    <h6><i class="bi bi-star text-warning"></i> You Want</h6>
                                </div>
                                <div id="requested-book-display" class="book-display-content">
                                    <!-- Will be populated by JavaScript -->
                                </div>
                            </div>
                        </div>

                        <!-- Your Library -->
                        <div class="col-lg-8">
                            <div class="library-selection-card">
                                <div class="library-header">
                                    <h6><i class="bi bi-book text-primary"></i> Choose from Your Library</h6>
                                    <p class="text-muted mb-0">Select a book to offer in exchange</p>
                                </div>
                                <div class="library-search mb-3">
                                    <div class="search-input-group">
                                        <i class="bi bi-search search-icon"></i>
                                        <input type="text" id="library-search" class="form-control-modern" placeholder="Search your books...">
                                    </div>
                                </div>
                                <div id="user-books-grid" class="user-books-grid">
                                    <% if (user.books && user.books.length > 0) { %>
                                        <% user.books.forEach(book => { %>
                                            <div class="user-book-card" data-book-id="<%= book._id %>" onclick="selectUserBook('<%= book._id %>')">
                                                <div class="book-cover-container">
                                                    <img src="<%= book.image || book.coverImage || '/images/placeholder-book.jpg' %>" 
                                                         alt="<%= book.title %>" class="book-cover-professional user-book-cover"
                                                         style="width: 100%; height: 120px; object-fit: cover; border-radius: 8px; box-shadow: 0 4px 15px rgba(0,0,0,0.3); transition: transform 0.3s ease;"
                                                         onerror="this.style.display='none'; this.nextElementSibling.style.display='flex';">
                                                    <div class="user-book-cover" style="display: none; align-items: center; justify-content: center; height: 120px; background: linear-gradient(135deg, #3BB7FB, #667eea); border-radius: 8px;">
                                                        <i class="bi bi-book text-white" style="font-size: 1.5rem;"></i>
                                                    </div>
                                                </div>
                                                <div class="user-book-info">
                                                    <h6 class="book-title"><%= book.title %></h6>
                                                    <p class="book-author">by <%= book.author %></p>
                                                    <div class="book-meta">
                                                        <span class="genre-badge"><%= book.genre %></span>
                                                        <span class="condition-text"><%= book.condition || 'Good' %></span>
                                                    </div>
                                                </div>
                                                <div class="selection-indicator">
                                                    <i class="bi bi-check-circle"></i>
                                                </div>
                                            </div>
                                        <% }); %>
                                    <% } else { %>
                                        <div class="empty-library">
                                            <i class="bi bi-book"></i>
                                            <h6>No Books Available</h6>
                                            <p class="text-muted">Add books to your library to start swapping</p>
                                            <a href="/library" class="btn-modern">Add Books</a>
                                        </div>
                                    <% } %>
                                </div>
                            </div>
                        </div>
                    </div>
                </div>

                <!-- Step 2: Review & Message -->
                <div id="step-2" class="swap-step">
                    <div class="swap-preview-section">
                        <div class="row">
                            <div class="col-md-5">
                                <div class="swap-book-preview">
                                    <h6 class="preview-label">You're Offering</h6>
                                    <div id="selected-book-preview"></div>
                                </div>
                            </div>
                            <div class="col-md-2 text-center d-flex align-items-center justify-content-center">
                                <div class="swap-arrow">
                                    <i class="bi bi-arrow-left-right text-primary"></i>
                                </div>
                            </div>
                            <div class="col-md-5">
                                <div class="swap-book-preview">
                                    <h6 class="preview-label">You're Getting</h6>
                                    <div id="target-book-preview"></div>
                                </div>
                            </div>
                        </div>
                        
                        <div class="message-section mt-4">
                            <label class="form-label">Personal Message <span class="text-danger">*</span></label>
                            <textarea id="swap-message" class="form-control-modern" rows="4" 
                                      placeholder="Introduce yourself and let them know why you're interested in this book..."
                                      maxlength="500" required></textarea>
                            <div class="form-text-wrapper">
                                <small class="text-muted">A friendly message is required and increases your chances of a successful swap!</small>
                                <small id="message-counter" class="text-muted float-right">0/500</small>
                            </div>
                            <div id="message-validation" class="invalid-feedback d-none"></div>
                        </div>
                    </div>
                </div>
            </div>
            
            <div class="modal-footer modal-footer-modern">
                <div class="footer-actions">
                    <button type="button" class="btn-outline-modern" data-dismiss="modal">Cancel</button>
                    
                    <div class="primary-actions">
                        <button type="button" id="chat-before-swap" class="btn-chat-modern" onclick="startChatConversation()" style="display: none;">
                            <i class="bi bi-chat-dots"></i> Chat First
                        </button>
                        
                        <button type="button" id="prev-step-btn" class="btn-outline-modern" onclick="previousStep()" style="display: none;">
                            <i class="bi bi-arrow-left"></i> Previous
                        </button>
                        
                        <button type="button" id="next-step-btn" class="btn-modern" onclick="nextStep()" disabled>
                            Next <i class="bi bi-arrow-right"></i>
                        </button>
                        
                        <button type="button" id="send-request-btn" class="btn-success-modern" onclick="submitSwapRequest()" style="display: none;">
                            <i class="bi bi-send"></i> Send Swap Request
                        </button>
                    </div>
                </div>
            </div>
        </div>
    </div>
</div>

<!-- Match Preferences Modal -->
<div class="modal fade" id="matchPreferencesModal" tabindex="-1">
    <div class="modal-dialog">
        <div class="modal-content card-dark">
            <div class="modal-header card-header">
                <h5 class="modal-title">
                    <i class="bi bi-sliders text-primary"></i> Match Preferences
                </h5>
                <button type="button" class="close text-white" data-dismiss="modal">&times;</button>
            </div>
            <div class="modal-body card-body">
                <div class="form-group">
                    <div class="pref-section-title">Preferred Genres</div>
                    <div class="pref-hint">Pick a few genres you enjoy</div>
                    <div id="genre-chips" class="d-flex flex-wrap"></div>
                </div>
                <hr class="bg-secondary">
                <div class="form-group">
                    <div class="pref-section-title">Match Distance <span id="distanceValue" class="range-value"></span></div>
                    <input type="range" min="5" max="100" step="5" id="match-distance-range" class="pref-range">
                    <div class="pref-hint">Set maximum distance for matches</div>
                </div>
                <hr class="bg-secondary">
                <div class="form-group">
                    <div class="pref-section-title">Book Condition</div>
                    <div class="pref-btn-group" id="condition-group">
                        <button type="button" data-cond="Any" class="btn btn-outline-professional btn-sm">Any</button>
                        <button type="button" data-cond="Excellent" class="btn btn-outline-professional btn-sm">Excellent</button>
                        <button type="button" data-cond="Good" class="btn btn-outline-professional btn-sm">Good</button>
                        <button type="button" data-cond="Fair" class="btn btn-outline-professional btn-sm">Fair</button>
                    </div>
                </div>
            </div>
            <div class="modal-footer card-header" style="border-top:1px solid #2A2D35">
                <button type="button" class="btn btn-outline-professional" data-dismiss="modal">Close</button>
                <button type="button" class="btn btn-professional" onclick="saveMatchPreferences()">Save Preferences</button>
            </div>
        </div>
    </div>
</div>

<!-- JavaScript -->
<script src="https://cdn.jsdelivr.net/npm/bootstrap@4.4.1/dist/js/bootstrap.bundle.min.js"></script>
<script>
// ========== MODERN SWAP MATCHER JAVASCRIPT ==========

let selectedUserBook = null;
let targetBook = null;
let targetBookData = null;
let currentStep = 1;
let allBooks = [];
let filteredBooks = [];
let discoveryState = { items: [], page: 1, pageSize: 12 };
let currentLocationMode = 'local'; // 'local' or 'global'
let userLocation = '<%= user.location || "" %>';

// Initialize the page
function initializeSwapMatcher() {
    console.log('🚀 Initializing Modern Swap Matcher with location-based filtering');
    loadAllAvailableBooks();
    setupEventListeners();
}

// Load all available books for swapping
function loadAllAvailableBooks() {
    showBooksLoadingState();
    
    // Load available books with location filtering enabled by default
    $.get('/api/books/search', {
        limit: 100, // Get more books initially
        sortBy: 'createdAt',
        enableLocationFilter: 'true' // Enable location-based filtering
    })
        .done(function(response) {
            console.log('📚 Available books loaded:', response);
            const books = response.books || response || [];
            displayAvailableBooks(books);
            
            // Show location filter status
            if (books.length > 0) {
                showLocationFilterStatus(true, books.length);
            } else {
                // If no local books found, try loading all books
                loadAllBooksWithoutLocationFilter();
            }
        })
        .fail(function(xhr) {
            console.error('❌ Failed to load books:', xhr);
            showBooksErrorState();
        });
}

// Show loading state for books
function showBooksLoadingState() {
    $('#books-container').html(`
        <div class="loading-state">
            <div class="loading-spinner">
                <div class="spinner-border text-primary" role="status"></div>
            </div>
            <h6 class="mt-3">Discovering Amazing Books...</h6>
            <p class="text-muted">Finding the perfect books for you to swap</p>
        </div>
    `);
}

// Show error state for books
function showBooksErrorState() {
    $('#books-container').html(`
        <div class="loading-state">
            <i class="bi bi-exclamation-triangle text-warning" style="font-size: 3rem; margin-bottom: 20px;"></i>
            <h6>Unable to Load Books</h6>
            <p class="text-muted">Please check your connection and try again</p>
            <button class="btn-modern" onclick="loadAllAvailableBooks()">
                <i class="bi bi-arrow-clockwise"></i> Retry
            </button>
        </div>
    `);
}

// Load books without location filtering (fallback)
function loadAllBooksWithoutLocationFilter() {
    console.log('🌍 No local books found, loading all available books...');
    
    $.get('/api/books/search', {
        limit: 100,
        sortBy: 'createdAt'
        // No location filter
    })
        .done(function(response) {
            console.log('📚 All books loaded:', response);
            const books = response.books || response || [];
            displayAvailableBooks(books);
            showLocationFilterStatus(false, books.length);
        })
        .fail(function(xhr) {
            console.error('❌ Failed to load all books:', xhr);
            showBooksErrorState();
        });
}

// Show location filter status to user
function showLocationFilterStatus(isFiltered, bookCount) {
    // Remove existing status
    $('.location-filter-status').remove();
    
    const statusHtml = isFiltered 
        ? `<div class="location-filter-status alert alert-success">
             <i class="bi bi-geo-alt"></i>
             <span>Showing ${bookCount} books in your area</span>
             <button class="btn btn-sm btn-outline-primary ml-2" onclick="loadAllBooksWithoutLocationFilter()">
                 <i class="bi bi-globe"></i> Show All Books
             </button>
           </div>`
        : `<div class="location-filter-status alert alert-info">
             <i class="bi bi-globe"></i>
             <span>Showing ${bookCount} books from all locations</span>
             <button class="btn btn-sm btn-outline-success ml-2" onclick="loadAllAvailableBooks()">
                 <i class="bi bi-geo-alt"></i> Show Local Books Only
             </button>
           </div>`;
    
    // Add the status before the books container
    $('#books-container').before(statusHtml);
}

// Display available books in the discovery grid
function displayAvailableBooks(books) {
    allBooks = books;
    filteredBooks = [...books];
    
    // Apply initial location filter
    applyLocationFilter();
}

// Render the books grid
function renderBooksGrid() {
    const start = (discoveryState.page - 1) * discoveryState.pageSize;
    const end = start + discoveryState.pageSize;
    const pageBooks = filteredBooks.slice(start, end);
    
    if (pageBooks.length === 0) {
        $('#books-container').html(`
            <div class="loading-state">
                <i class="bi bi-search text-muted" style="font-size: 3rem; margin-bottom: 20px;"></i>
                <h6>No Books Found</h6>
                <p class="text-muted">Try adjusting your filters or check back later for new books</p>
            </div>
        `);
        return;
    }
    
    let html = '<div class="discovery-books-grid">';
    
    pageBooks.forEach(book => {
        const imageSrc = getBookImageSrc(book);
        const ownerName = book.owner?.username || book.owner?.fullname || 'Unknown User';
        
        html += `
            <div class="discovery-book-card" onclick="selectBookForSwap('${book._id}')">
                <img src="${imageSrc}" class="book-cover-professional discovery-book-cover" alt="${book.title}" 
                     style="width: 100%; height: 160px; object-fit: cover; border-radius: 10px; box-shadow: 0 6px 20px rgba(0,0,0,0.4); transition: transform 0.3s ease;"
                     onerror="this.style.display='none'; this.nextElementSibling.style.display='flex';">
                <div class="discovery-book-cover" style="display: none; align-items: center; justify-content: center; height: 160px; background: linear-gradient(135deg, #3BB7FB, #667eea); border-radius: 10px;">
                    <i class="bi bi-book text-white" style="font-size: 2rem;"></i>
                </div>
                <div class="discovery-book-info">
                    <h6 class="discovery-book-title">${book.title}</h6>
                    <p class="discovery-book-author">by ${book.author}</p>
                    <div class="discovery-book-meta">
                        <span class="discovery-genre-badge">${book.genre}</span>
                        <span class="discovery-condition">${book.condition || 'Good'}</span>
                    </div>
                    <p class="discovery-owner">
                        <i class="bi bi-person"></i> ${ownerName}
                    </p>
                    ${currentLocationMode === 'local' ? 
                        `<button class="discovery-swap-btn btn-primary" onclick="event.stopPropagation(); selectBookForSwap('${book._id}')">
                            <i class="bi bi-arrow-left-right"></i> Start Swap
                        </button>` :
                        `<button class="discovery-swap-btn btn-secondary" disabled>
                            <i class="bi bi-eye"></i> View Only
                        </button>`
                    }
                </div>
            </div>
        `;
    });
    
    html += '</div>';
    html += renderBooksPagination();
    
    $('#books-container').html(html);
}

// Get book image source with fallback
function getBookImageSrc(book) {
    // Priority order: Google Books API image, custom image, cover image, fallback
    const hasImage = book.image || book.coverImage || book.imageUrl || book.coverUrl;
    let imageSrc = '/images/placeholder-book.jpg';
    
    if (hasImage) {
        if (hasImage.startsWith('http')) {
            // Google Books API URLs or other external images
            imageSrc = hasImage;
        } else if (hasImage.startsWith('/')) {
            // Local server images
            imageSrc = hasImage;
        } else {
            // Relative paths
            imageSrc = '/' + hasImage;
        }
    }
    
    return imageSrc;
}

// Render pagination for books
function renderBooksPagination() {
    const total = filteredBooks.length;
    const totalPages = Math.max(1, Math.ceil(total / discoveryState.pageSize));
    
    if (totalPages <= 1) return '';
    
    let html = '<div class="d-flex justify-content-center mt-4">';
    html += '<nav aria-label="Books pagination"><ul class="pagination pagination-custom">';
    
    const prevDisabled = discoveryState.page === 1 ? 'disabled' : '';
    const nextDisabled = discoveryState.page === totalPages ? 'disabled' : '';
    
    html += `<li class="page-item ${prevDisabled}">
                <a class="page-link" href="#" onclick="changeBooksPage(${discoveryState.page - 1}); return false;">
                    <i class="bi bi-chevron-left"></i> Prev
                </a>
             </li>`;
    
    for (let p = 1; p <= totalPages; p++) {
        const active = discoveryState.page === p ? 'active' : '';
        html += `<li class="page-item ${active}">
                    <a class="page-link" href="#" onclick="changeBooksPage(${p}); return false;">${p}</a>
                 </li>`;
    }
    
    html += `<li class="page-item ${nextDisabled}">
                <a class="page-link" href="#" onclick="changeBooksPage(${discoveryState.page + 1}); return false;">
                    Next <i class="bi bi-chevron-right"></i>
                </a>
             </li>`;
    
    html += '</ul></nav></div>';
    return html;
}

// Change books page
function changeBooksPage(page) {
    const totalPages = Math.max(1, Math.ceil(filteredBooks.length / discoveryState.pageSize));
    if (page < 1 || page > totalPages) return;
    
    discoveryState.page = page;
    renderBooksGrid();
}

// Select a book for swap (opens the modal)
function selectBookForSwap(bookId) {
    console.log('📖 Selected book for swap:', bookId);
    
    // Check if we're in global mode
    if (currentLocationMode === 'global') {
        showErrorMessage('Swapping is only available in Local mode. Switch to Local to swap books in your area.');
        return;
    }
    
    // Store the target book
    targetBook = bookId;
    
    // Get book details
    $.get(`/api/books/${bookId}`)
        .done(function(response) {
            targetBookData = response.book || response;
            console.log('📚 Target book data:', targetBookData);
            
            // Reset modal state
            currentStep = 1;
            selectedUserBook = null;
            
            // Show the swap modal
            showSwapModal();
        })
        .fail(function(xhr) {
            console.error('❌ Failed to load book details:', xhr);
            showErrorMessage('Failed to load book details. Please try again.');
        });
}

// Show the modern swap modal
function showSwapModal() {
    // Reset step state
    updateStepIndicator(1);
    showStep(1);
    
    // Display the requested book
    displayRequestedBook();
    
    // Reset user book selection
    $('.user-book-card').removeClass('selected');
    $('#next-step-btn').prop('disabled', true);
    
    // Show the modal
    $('#swapRequestModal').modal('show');
}

// Display the requested book in the modal
function displayRequestedBook() {
    if (!targetBookData) return;
    
    const imageSrc = getBookImageSrc(targetBookData);
    const ownerName = targetBookData.owner?.username || targetBookData.owner?.fullname || 'Unknown User';
    
    const bookHtml = `
        <div class="text-center">
            <img src="${imageSrc}" class="book-cover-professional img-fluid mb-3" 
                 alt="${targetBookData.title}" 
                 style="max-height: 180px; width: 100%; max-width: 140px; object-fit: cover; border-radius: 12px; box-shadow: 0 8px 25px rgba(0,0,0,0.3); transition: transform 0.3s ease;"
                 onerror="this.style.display='none'; this.nextElementSibling.style.display='flex';">
            <div style="display: none; align-items: center; justify-content: center; height: 180px; width: 100%; max-width: 140px; background: linear-gradient(135deg, #3BB7FB, #667eea); border-radius: 12px; margin: 0 auto 1rem; box-shadow: 0 8px 25px rgba(0,0,0,0.3);">
                <i class="bi bi-book text-white" style="font-size: 2rem;"></i>
            </div>
            <h5 class="text-white mb-2">${targetBookData.title}</h5>
            <p class="text-muted mb-2">by ${targetBookData.author}</p>
            <div class="d-flex justify-content-center gap-2 mb-2">
                <span class="badge badge-info">${targetBookData.genre}</span>
                <span class="badge badge-success">${targetBookData.condition || 'Good'}</span>
            </div>
            <small class="text-muted">
                <i class="bi bi-person"></i> Available from ${ownerName}
            </small>
        </div>
    `;
    
    $('#requested-book-display').html(bookHtml);
}

// Select user book in the modal
function selectUserBook(bookId) {
    selectedUserBook = bookId;
    
    // Update visual selection
    $('.user-book-card').removeClass('selected');
    $(`.user-book-card[data-book-id="${bookId}"]`).addClass('selected');
    
    // Enable next button
    $('#next-step-btn').prop('disabled', false);
    
    console.log('✅ Selected user book:', bookId);
}

function renderPagination() {
    const total = matchesState.items.length;
    const totalPages = Math.max(1, Math.ceil(total / matchesState.pageSize));
    if (totalPages <= 1) return '';
    let pager = '<div class="d-flex justify-content-center mt-4">';
    pager += `<nav aria-label="Matches pagination"><ul class="pagination pagination-custom">`;
    const prevDisabled = matchesState.page === 1 ? 'disabled' : '';
    const nextDisabled = matchesState.page === totalPages ? 'disabled' : '';
    pager += `<li class="page-item ${prevDisabled}"><a class="page-link" href="#" onclick="changeMatchesPage(${matchesState.page - 1}); return false;"><i class="bi bi-chevron-left"></i> Prev</a></li>`;
    for (let p = 1; p <= totalPages; p++) {
        const active = matchesState.page === p ? 'active' : '';
        pager += `<li class="page-item ${active}"><a class="page-link" href="#" onclick="changeMatchesPage(${p}); return false;">${p}</a></li>`;
    }
    pager += `<li class="page-item ${nextDisabled}"><a class="page-link" href="#" onclick="changeMatchesPage(${matchesState.page + 1}); return false;">Next <i class="bi bi-chevron-right"></i></a></li>`;
    pager += `</ul></nav>`;
    pager += '</div>';
    return pager;
}

function changeMatchesPage(p) {
    const totalPages = Math.max(1, Math.ceil(matchesState.items.length / matchesState.pageSize));
    if (p < 1 || p > totalPages) return;
    matchesState.page = p;
    renderMatchesPage();
}

// Step navigation functions
function nextStep() {
    if (currentStep === 1) {
        if (!selectedUserBook) {
            showErrorMessage('Please select a book from your library first');
            return;
        }
        
        // Load selected book data and move to step 2
        $.get(`/api/books/${selectedUserBook}`)
            .done(function(response) {
                const selectedBookData = response.book || response;
                displaySwapPreview(selectedBookData, targetBookData);
                
                currentStep = 2;
                updateStepIndicator(2);
                showStep(2);
            })
            .fail(function() {
                showErrorMessage('Failed to load book details');
            });
    }
}

function previousStep() {
    if (currentStep === 2) {
        currentStep = 1;
        updateStepIndicator(1);
        showStep(1);
    }
}

// Update step indicator
function updateStepIndicator(step) {
    $('.step').removeClass('active');
    $(`.step[data-step="${step}"]`).addClass('active');
}

// Show specific step
function showStep(step) {
    $('.swap-step').removeClass('active');
    $(`#step-${step}`).addClass('active');
    
    // Update button visibility
    $('#prev-step-btn').toggle(step > 1);
    $('#next-step-btn').toggle(step === 1);
    $('#send-request-btn').toggle(step === 2);
    $('#chat-before-swap').toggle(step === 2);
}

// Display swap preview in step 2
function displaySwapPreview(offeredBook, requestedBook) {
    const offeredImageSrc = getBookImageSrc(offeredBook);
    const requestedImageSrc = getBookImageSrc(requestedBook);
    
    $('#selected-book-preview').html(`
        <div class="text-center">
            <img src="${offeredImageSrc}" class="book-cover-professional img-fluid mb-3" 
                 alt="${offeredBook.title}"
                 style="max-height: 150px; width: 100%; max-width: 120px; object-fit: cover; border-radius: 12px; box-shadow: 0 6px 20px rgba(0,0,0,0.3); transition: transform 0.3s ease;"
                 onerror="this.style.display='none'; this.nextElementSibling.style.display='flex';">
            <div style="display: none; align-items: center; justify-content: center; height: 150px; width: 100%; max-width: 120px; background: linear-gradient(135deg, #3BB7FB, #667eea); border-radius: 12px; margin: 0 auto 1rem; box-shadow: 0 6px 20px rgba(0,0,0,0.3);">
                <i class="bi bi-book text-white" style="font-size: 1.5rem;"></i>
            </div>
            <h6 class="text-white mb-2">${offeredBook.title}</h6>
            <p class="text-muted mb-2">by ${offeredBook.author}</p>
            <div class="d-flex justify-content-center gap-2">
                <span class="badge badge-info">${offeredBook.genre}</span>
                <span class="badge badge-success">${offeredBook.condition || 'Good'}</span>
            </div>
        </div>
    `);
    
    $('#target-book-preview').html(`
        <div class="text-center">
            <img src="${requestedImageSrc}" class="book-cover-professional img-fluid mb-3" 
                 alt="${requestedBook.title}"
                 style="max-height: 150px; width: 100%; max-width: 120px; object-fit: cover; border-radius: 12px; box-shadow: 0 6px 20px rgba(0,0,0,0.3); transition: transform 0.3s ease;"
                 onerror="this.style.display='none'; this.nextElementSibling.style.display='flex';">
            <div style="display: none; align-items: center; justify-content: center; height: 150px; width: 100%; max-width: 120px; background: linear-gradient(135deg, #3BB7FB, #667eea); border-radius: 12px; margin: 0 auto 1rem; box-shadow: 0 6px 20px rgba(0,0,0,0.3);">
                <i class="bi bi-book text-white" style="font-size: 1.5rem;"></i>
            </div>
            <h6 class="text-white mb-2">${requestedBook.title}</h6>
            <p class="text-muted mb-2">by ${requestedBook.author}</p>
            <div class="d-flex justify-content-center gap-2">
                <span class="badge badge-info">${requestedBook.genre}</span>
                <span class="badge badge-success">${requestedBook.condition || 'Good'}</span>
            </div>
        </div>
    `);
}

// Filter and search functionality
function showAdvancedFilters() {
    $('#advanced-filters').slideToggle(300);
}

function applyFilters() {
    const genreFilter = $('#genre-filter').val();
    const conditionFilter = $('#condition-filter').val();
    const sortBy = $('#sort-filter').val();
    
    // Start with all books
    filteredBooks = [...allBooks];
    
    // Apply genre filter
    if (genreFilter) {
        filteredBooks = filteredBooks.filter(book => book.genre === genreFilter);
    }
    
    // Apply condition filter
    if (conditionFilter) {
        filteredBooks = filteredBooks.filter(book => book.condition === conditionFilter);
    }
    
    // Apply sorting
    switch (sortBy) {
        case 'title':
            filteredBooks.sort((a, b) => a.title.localeCompare(b.title));
            break;
        case 'author':
            filteredBooks.sort((a, b) => a.author.localeCompare(b.author));
            break;
        case 'condition':
            const conditionOrder = ['New', 'Like New', 'Very Good', 'Good', 'Fair'];
            filteredBooks.sort((a, b) => {
                const aIndex = conditionOrder.indexOf(a.condition || 'Good');
                const bIndex = conditionOrder.indexOf(b.condition || 'Good');
                return aIndex - bIndex;
            });
            break;
        case 'newest':
            filteredBooks.sort((a, b) => new Date(b.createdAt || 0) - new Date(a.createdAt || 0));
            break;
        default:
            filteredBooks.sort((a, b) => a.title.localeCompare(b.title));
            break;
    }
    
    // Reset page and re-render
    discoveryState.page = 1;
    updateBooksCount();
    renderBooksGrid();
}

function clearFilters() {
    $('#genre-filter').val('');
    $('#condition-filter').val('');
    $('#sort-filter').val('title');
    applyFilters();
}

function updateBooksCount() {
    const count = filteredBooks.length;
    const total = allBooks.length;
    $('#matches-count').text(`${count} of ${total} books available`);
}

function refreshDiscovery() {
    loadAllAvailableBooks();
}

// Location mode functions
function setLocationMode(mode) {
    console.log('📍 Setting location mode to:', mode);
    currentLocationMode = mode;
    
    // Update UI
    $('.toggle-btn').removeClass('active');
    $(`#${mode}-toggle`).addClass('active');
    
    // Update info text
    const infoText = mode === 'local' 
        ? 'Showing books in your area • Swap available' 
        : 'Browsing all books globally • View only';
    $('#location-info').text(infoText);
    
    // Apply location filtering
    applyLocationFilter();
}

function applyLocationFilter() {
    if (currentLocationMode === 'local') {
        // Filter books by user's location
        if (userLocation && userLocation.trim()) {
            filteredBooks = allBooks.filter(book => {
                if (!book.owner || !book.owner.location) return false;
                return book.owner.location.toLowerCase().includes(userLocation.toLowerCase());
            });
        } else {
            // If user has no location set, show all books but with warning
            filteredBooks = [...allBooks];
            console.warn('⚠️ User location not set, showing all books');
        }
        
        // Enable swap buttons for local mode
        $('.discovery-swap-btn').prop('disabled', false).text('Swap').removeClass('btn-secondary').addClass('btn-primary');
    } else {
        // Global mode - show all books but disable swap functionality
        filteredBooks = [...allBooks];
        
        // Disable swap buttons for global mode
        $('.discovery-swap-btn').prop('disabled', true).text('View Only').removeClass('btn-primary').addClass('btn-secondary');
    }
    
    // Re-apply other filters
    const currentGenre = $('#genre-filter').val();
    const currentCondition = $('#condition-filter').val();
    
    if (currentGenre) {
        filteredBooks = filteredBooks.filter(book => book.genre === currentGenre);
    }
    
    if (currentCondition) {
        filteredBooks = filteredBooks.filter(book => book.condition === currentCondition);
    }
    
    // Update display
    updateBooksCount();
    renderBooksGrid();
}

// Setup event listeners
function setupEventListeners() {
    // Filter change events
    $('#genre-filter, #condition-filter, #sort-filter').on('change', applyFilters);
    $('#clear-filters').on('click', clearFilters);
    
    // Library search
    $('#library-search').on('input', function() {
        const searchTerm = $(this).val().toLowerCase();
        $('.user-book-card').each(function() {
            const title = $(this).find('.book-title').text().toLowerCase();
            const author = $(this).find('.book-author').text().toLowerCase();
            const isVisible = title.includes(searchTerm) || author.includes(searchTerm);
            $(this).toggle(isVisible);
        });
    });
}

// Start chat conversation before sending swap request
function startChatConversation() {
    if (!targetBookData || !targetBookData.owner) {
        showErrorMessage('Unable to find book owner information');
        return;
    }
    
    console.log('💬 Starting chat conversation with book owner');
    
    // Close the swap modal first
    $('#swapRequestModal').modal('hide');
    
    // Get owner information
    const ownerUserId = targetBookData.owner._id || targetBookData.owner.id;
    const ownerUsername = targetBookData.owner.username || targetBookData.owner.fullname || targetBookData.owner.email || 'Book Owner';
    
    // First try to use the real-time chat system from navbar
    if (window.realTimeChat) {
        try {
            // Expand chat widget if minimized
            const chatWidget = document.getElementById('real-chat-widget');
            if (chatWidget && chatWidget.classList.contains('minimized')) {
                chatWidget.classList.remove('minimized');
            }
            
            // Start the chat
            window.realTimeChat.startChat(ownerUserId, ownerUsername);
            
            showSuccessMessage('Chat started! You can now discuss the book swap.');
            return;
            
        } catch (error) {
            console.error('❌ Real-time chat failed:', error);
        }
    }
    
    // Fallback: Use the navbar chat system directly
    if (typeof openUserChat === 'function') {
        try {
            openUserChat(ownerUserId, ownerUsername);
            showSuccessMessage('Chat opened! You can now discuss the book swap.');
            return;
        } catch (error) {
            console.error('❌ Navbar chat failed:', error);
        }
    }
    
    // Final fallback: Show the built-in chat modal with book context
    try {
        $('#chat-title').text(`Chat with ${ownerUsername}`);
        $('#chat-swap-summary').html(`
            <div class="d-flex align-items-center">
                <img src="${getBookImageSrc(targetBookData)}" style="width: 40px; height: 40px; object-fit: cover; border-radius: 8px;" class="me-3">
                <div>
                    <h6 class="mb-1">About: ${targetBookData.title}</h6>
                    <small class="text-muted">by ${targetBookData.author}</small>
                </div>
            </div>
        `);
        $('#chat-messages').html(`
            <div class="text-center text-muted py-4">
                <i class="bi bi-chat-dots text-primary" style="font-size: 2rem;"></i>
                <h6 class="mt-2">Start Your Conversation</h6>
                <p>Discuss the book swap with ${ownerUsername}</p>
            </div>
        `);
        $('#chatModal').modal('show');
        
        // Focus on input
        setTimeout(() => {
            $('#chat-message-input').focus();
        }, 500);
        
        showSuccessMessage('Chat opened! Start the conversation below.');
        
    } catch (error) {
        console.error('❌ All chat methods failed:', error);
        showErrorMessage('Chat system temporarily unavailable. Please try sending a swap request with a message instead.');
    }
}

// Submit swap request
function submitSwapRequest() {
    if (!selectedUserBook || !targetBook) {
        showErrorMessage('Please complete all steps before sending the request');
        return;
    }
    
    const message = $('#swap-message').val().trim();
    
    // Validate that a message is provided (make it required)
    if (!message) {
        showErrorMessage('Please write a message to introduce yourself and explain why you want this book. This helps build trust with other users.');
        $('#swap-message').focus();
        return;
    }
    
    if (message.length < 10) {
        showErrorMessage('Please write a more detailed message (at least 10 characters) to help the book owner understand your interest.');
        $('#swap-message').focus();
        return;
    }
    
    if (message.length > 500) {
        showErrorMessage('Message is too long. Please keep it under 500 characters.');
        $('#swap-message').focus();
        return;
    }
    
    const sendButton = $('#send-request-btn');
    
    // Show loading state
    sendButton.prop('disabled', true).html('<div class="spinner-border spinner-border-sm me-2"></div>Sending...');
    
    $.post('/api/swaps', {
        offeredBookId: selectedUserBook,
        requestedBookId: targetBook,
        message: message
    })
    .done(function(response) {
        console.log('✅ Swap request sent successfully:', response);
        $('#swapRequestModal').modal('hide');
        
<<<<<<< HEAD
        // Show success message with animation
        showSuccessMessage('🎉 Swap request sent successfully! You can send additional requests with the same book to other people. If one request is accepted, all others will be automatically cancelled.');
        
        // Refresh the page to update the UI
        setTimeout(() => {
            location.reload();
        }, 2000);
=======
        // Show professional success confirmation modal
        showSwapRequestSuccessModal();
>>>>>>> 51d4d442
    })
    .fail(function(xhr) {
        console.error('❌ Failed to send swap request:', xhr);
        const errorMessage = xhr.responseJSON?.message || xhr.responseText || 'Unknown error';
        showErrorMessage('Failed to send swap request: ' + errorMessage);
    })
    .always(function() {
        // Reset button state
        sendButton.prop('disabled', false).html('<i class="bi bi-send"></i> Send Swap Request');
    });
}

// Professional Success Modal for Swap Requests
function showSwapRequestSuccessModal() {
    const modalHtml = `
        <div class="modal fade" id="swapSuccessModal" tabindex="-1" data-backdrop="static" data-keyboard="false">
            <div class="modal-dialog modal-dialog-centered">
                <div class="modal-content" style="background: linear-gradient(135deg, #1E1E1E 0%, #2A2D35 100%); border: 1px solid rgba(59, 183, 251, 0.2); border-radius: 20px;">
                    <div class="modal-body text-center p-5">
                        <!-- Success Animation -->
                        <div class="success-animation mb-4">
                            <div class="checkmark-container">
                                <svg class="checkmark" xmlns="http://www.w3.org/2000/svg" viewBox="0 0 52 52">
                                    <circle class="checkmark-circle" cx="26" cy="26" r="25" fill="none"/>
                                    <path class="checkmark-check" fill="none" d="m14.1 27.2l7.1 7.2 16.7-16.8"/>
                                </svg>
                            </div>
                        </div>
                        
                        <!-- Success Content -->
                        <h3 class="text-white mb-3">
                            <i class="bi bi-check-circle-fill text-success me-2"></i>
                            Swap Request Sent Successfully!
                        </h3>
                        <p class="text-muted mb-4 lead">
                            Your request has been delivered to the book owner. You'll be notified when they respond.
                        </p>
                        
                        <!-- Status Info -->
                        <div class="status-info p-3 mb-4" style="background: rgba(59, 183, 251, 0.1); border-radius: 12px; border: 1px solid rgba(59, 183, 251, 0.2);">
                            <h6 class="text-info mb-2"><i class="bi bi-info-circle me-1"></i> What happens next?</h6>
                            <ul class="list-unstyled text-left text-muted small mb-0">
                                <li class="mb-1">• The book owner will receive your message</li>
                                <li class="mb-1">• They can accept, decline, or start a chat</li>
                                <li class="mb-1">• You'll get notified of their response</li>
                                <li>• Check "My Swaps" to track progress</li>
                            </ul>
                        </div>
                        
                        <!-- Action Buttons -->
                        <div class="d-flex gap-3 justify-content-center">
                            <button type="button" class="btn btn-outline-light" onclick="viewMySwaps()">
                                <i class="bi bi-list-check me-1"></i> My Swaps
                            </button>
                            <button type="button" class="btn btn-success" onclick="closeSuccessModal()">
                                <i class="bi bi-check me-1"></i> Got it!
                            </button>
                        </div>
                    </div>
                </div>
            </div>
        </div>
    `;
    
    // Remove existing modal if any
    $('#swapSuccessModal').remove();
    
    // Add new modal to body
    $('body').append(modalHtml);
    
    // Show modal with animation
    $('#swapSuccessModal').modal('show');
    
    // Add CSS for animations
    if (!$('#success-modal-styles').length) {
        $('head').append(`
            <style id="success-modal-styles">
                .success-animation {
                    margin: 0 auto;
                }
                
                .checkmark-container {
                    width: 80px;
                    height: 80px;
                    margin: 0 auto;
                }
                
                .checkmark {
                    width: 80px;
                    height: 80px;
                    border-radius: 50%;
                    display: block;
                    stroke-width: 2;
                    stroke: #28A745;
                    stroke-miterlimit: 10;
                    animation: checkmark-fill 0.4s ease-in-out 0.4s forwards, checkmark-scale 0.3s ease-in-out 0.9s both;
                }
                
                .checkmark-circle {
                    stroke-dasharray: 166;
                    stroke-dashoffset: 166;
                    stroke-width: 2;
                    stroke-miterlimit: 10;
                    stroke: #28A745;
                    fill: none;
                    animation: checkmark-stroke 0.6s cubic-bezier(0.65, 0, 0.45, 1) forwards;
                }
                
                .checkmark-check {
                    transform-origin: 50% 50%;
                    stroke-dasharray: 48;
                    stroke-dashoffset: 48;
                    animation: checkmark-stroke 0.3s cubic-bezier(0.65, 0, 0.45, 1) 0.8s forwards;
                }
                
                @keyframes checkmark-stroke {
                    100% { stroke-dashoffset: 0; }
                }
                
                @keyframes checkmark-scale {
                    0%, 100% { transform: none; }
                    50% { transform: scale3d(1.1, 1.1, 1); }
                }
                
                @keyframes checkmark-fill {
                    100% { box-shadow: inset 0px 0px 0px 30px #28A745; }
                }
            </style>
        `);
    }
}

function closeSuccessModal() {
    $('#swapSuccessModal').modal('hide');
    // Refresh page to show updated swap status
    setTimeout(() => {
        location.reload();
    }, 500);
}

function viewMySwaps() {
    closeSuccessModal();
    // Scroll to the user swaps section
    $('html, body').animate({
        scrollTop: $('#user-swaps-section').offset().top - 100
    }, 800);
}

// Setup message validation for swap request
function setupMessageValidation() {
    $(document).on('input', '#swap-message', function() {
        const textarea = $(this);
        const message = textarea.val();
        const counter = $('#message-counter');
        const validation = $('#message-validation');
        const sendButton = $('#send-request-btn');
        
        // Update character counter
        counter.text(`${message.length}/500`);
        
        // Reset validation state
        textarea.removeClass('is-invalid is-valid');
        validation.addClass('d-none');
        
        // Validate message
        if (message.length === 0) {
            // Don't show error for empty - let them start typing
            sendButton.prop('disabled', true);
        } else if (message.length < 10) {
            textarea.addClass('is-invalid');
            validation.removeClass('d-none').text('Message should be at least 10 characters long to help the book owner understand your interest.');
            sendButton.prop('disabled', true);
        } else if (message.length > 500) {
            textarea.addClass('is-invalid');
            validation.removeClass('d-none').text('Message is too long. Please keep it under 500 characters.');
            sendButton.prop('disabled', true);
        } else {
            textarea.addClass('is-valid');
            sendButton.prop('disabled', false);
        }
        
        // Update character counter color
        if (message.length > 450) {
            counter.removeClass('text-muted text-warning').addClass('text-danger');
        } else if (message.length > 350) {
            counter.removeClass('text-muted text-danger').addClass('text-warning');
        } else {
            counter.removeClass('text-warning text-danger').addClass('text-muted');
        }
    });
    
    // Also validate on focus out
    $(document).on('blur', '#swap-message', function() {
        const message = $(this).val().trim();
        if (message.length > 0 && message.length < 10) {
            showNotification('Please write a more detailed message to help the book owner understand your interest.', 'warning');
        }
    });
}

// Enhanced notification system
function showNotification(message, type = 'info') {
    const types = {
        success: { icon: 'bi-check-circle-fill', color: '#28A745' },
        error: { icon: 'bi-exclamation-triangle-fill', color: '#DC3545' },
        warning: { icon: 'bi-exclamation-circle-fill', color: '#FFC107' },
        info: { icon: 'bi-info-circle-fill', color: '#17A2B8' }
    };
    
    const config = types[type] || types.info;
    
    const toast = $(`
        <div class="custom-toast ${type}-toast">
            <div class="toast-content">
                <i class="bi ${config.icon}" style="color: ${config.color}"></i>
                <span>${message}</span>
            </div>
            <button class="toast-close" onclick="$(this).parent().remove()">
                <i class="bi bi-x"></i>
            </button>
        </div>
    `);
    
    // Add toast styles if not already added
    if (!$('#custom-toast-styles').length) {
        $('head').append(`
            <style id="custom-toast-styles">
                .custom-toast {
                    position: fixed;
                    top: 20px;
                    right: 20px;
                    background: rgba(30, 30, 30, 0.95);
                    backdrop-filter: blur(10px);
                    border-radius: 12px;
                    padding: 16px 20px;
                    z-index: 10000;
                    box-shadow: 0 8px 32px rgba(0,0,0,0.3);
                    transform: translateX(400px);
                    transition: all 0.4s cubic-bezier(0.4, 0, 0.2, 1);
                    max-width: 400px;
                    border: 1px solid rgba(255, 255, 255, 0.1);
                }
                
                .custom-toast.show {
                    transform: translateX(0);
                }
                
                .toast-content {
                    display: flex;
                    align-items: center;
                    gap: 10px;
                    color: white;
                    font-size: 14px;
                    line-height: 1.4;
                }
                
                .toast-content i {
                    font-size: 18px;
                    flex-shrink: 0;
                }
                
                .toast-close {
                    position: absolute;
                    top: 8px;
                    right: 8px;
                    background: none;
                    border: none;
                    color: rgba(255, 255, 255, 0.6);
                    cursor: pointer;
                    padding: 4px;
                    border-radius: 4px;
                    transition: all 0.2s ease;
                }
                
                .toast-close:hover {
                    background: rgba(255, 255, 255, 0.1);
                    color: white;
                }
            </style>
        `);
    }
    
    $('body').append(toast);
    
    // Show with animation
    setTimeout(() => toast.addClass('show'), 100);
    
    // Auto-hide after 5 seconds
    setTimeout(() => {
        toast.removeClass('show');
        setTimeout(() => toast.remove(), 400);
    }, 5000);
}

function showErrorMessage(message) {
    // Create error toast
    const toast = $(`
        <div class="error-toast">
            <div class="toast-content">
                <i class="bi bi-exclamation-triangle-fill text-danger"></i>
                <span>${message}</span>
            </div>
        </div>
    `);
    
    $('body').append(toast);
    
    // Animate in
    setTimeout(() => toast.addClass('show'), 100);
    
    // Remove after delay
    setTimeout(() => {
        toast.removeClass('show');
        setTimeout(() => toast.remove(), 400);
    }, 5000);
}

// Real-time chat integration function
function openSimpleChat() {
    console.log('🔵 openSimpleChat called');
    console.log('📚 selectedUserBook:', selectedUserBook);
    console.log('📖 targetBook:', targetBook);
    
    if (!selectedUserBook || !targetBook) {
        console.error('❌ Missing book selection');
        showErrorMessage('Please select books for the swap first');
        return;
    }
    
    console.log('🔄 Loading book information...');
    // Get book information for the chat
    Promise.all([
        $.get(`/api/books/${selectedUserBook}`),
        $.get(`/api/books/${targetBook}`)
    ]).then(([offeredBookData, requestedBookData]) => {
        console.log('📋 Book data loaded:', { offeredBookData, requestedBookData });
        const offeredBook = offeredBookData.book || offeredBookData;
        const requestedBook = requestedBookData.book || requestedBookData;
        
        // Hide the swap modal
        $('#swapRequestModal').modal('hide');
        
        // Get the book owner's user ID and username
        const ownerUserId = requestedBook.owner?._id || requestedBook.owner?.id;
        const ownerUsername = requestedBook.owner?.username || requestedBook.owner?.fullname || requestedBook.owner?.name || 'Book Owner';
        
        if (!ownerUserId) {
            console.error('❌ Missing owner user ID');
            showErrorMessage('Unable to find book owner information');
            return;
        }
        
        console.log('📋 Starting direct chat with owner:', ownerUserId, ownerUsername);
        console.log('🔧 realTimeChat available:', !!window.realTimeChat);
        
        // Use the real-time chat widget to create and open the conversation directly
        if (window.realTimeChat) {
            try {
                // Expand the chat widget if minimized
                const chatWidget = document.getElementById('real-chat-widget');
                if (chatWidget && chatWidget.classList.contains('minimized')) {
                    chatWidget.classList.remove('minimized');
                }
                
                // Start chat with the book owner directly
                window.realTimeChat.startChat(ownerUserId, ownerUsername);
                
                console.log('✅ Direct chat opened with', ownerUsername);
                
            } catch (error) {
                console.error('❌ Failed to start chat:', error);
                showErrorMessage('Failed to start chat conversation. Please try again.');
            }
        } else {
            console.error('❌ Real-time chat widget not available');
            showErrorMessage('Chat system not available. Please refresh the page.');
        }
        
    }).catch((error) => {
        console.error('❌ Failed to load book information:', error);
        showErrorMessage('Failed to load book information for chat');
    });
}

// Test chat system function
function testChatSystem() {
    console.log('🧪 Testing chat system...');
    console.log('📊 Chat system status:');
    console.log('  - realTimeChat available:', !!window.realTimeChat);
    console.log('  - Socket available:', !!window.io);
    console.log('  - jQuery available:', !!window.$);
    
    if (window.realTimeChat) {
        console.log('  - Chat widget:', document.getElementById('real-chat-widget'));
        console.log('  - Current room:', window.realTimeChat.currentRoom);
        console.log('  - Current user:', window.realTimeChat.currentUser);
        
        // Test API endpoint
        $.get('/api/chat/rooms')
            .done(function(response) {
                console.log('✅ Chat API working:', response);
            })
            .fail(function(xhr, status, error) {
                console.error('❌ Chat API failed:', { status, error, response: xhr.responseText });
            });
    } else {
        console.error('❌ realTimeChat not available - check if realTimeChat.js is loaded');
    }
    
    // Check if books are selected
    console.log('📚 Book selection status:');
    console.log('  - selectedUserBook:', selectedUserBook);
    console.log('  - targetBook:', targetBook);
    
    alert('Check console for chat system debug info');
}

// Test authentication function
function testAuth() {
    console.log('🔐 Testing authentication...');
    $.get('/api/users/profile')
        .done(function(response) {
            console.log('✅ Auth test success:', response);
        })
        .fail(function(xhr) {
            console.error('❌ Auth test failed:', {
                status: xhr.status,
                response: xhr.responseJSON,
                responseText: xhr.responseText
            });
        });
}

// Legacy functions for compatibility (some might be referenced elsewhere)
function quickMatchAll() {
    showSuccessMessage('🔍 Smart discovery is already active! All available books are shown above.');
}

function showMatchPreferences() {
    // Toggle the advanced filters instead
    showAdvancedFilters();
}

function loadMatchPreferences() {
    // Legacy compatibility - no longer needed with new design
    return { genres: [], distance: 10, condition: 'Any' };
}

// Legacy function for old modal system - redirect to new flow
function proposeSwap(bookId, ownerId) {
    selectBookForSwap(bookId);
}

// Accept swap request
function acceptSwapRequest(swapId) {
    if (confirm('Accept this swap request?')) {
        $.ajax({
            url: `/api/swaps/${swapId}/accept`,
            method: 'PUT'
        })
        .done(function(response) {
            showSuccessMessage(response.message || 'Swap request accepted!');
            setTimeout(() => location.reload(), 1500);
        })
        .fail(function(xhr) {
            const errorMessage = xhr.responseJSON?.error || xhr.responseJSON?.message || xhr.responseText || 'Unknown error';
            console.error('❌ Accept swap failed:', xhr.status, errorMessage);
            showErrorMessage('Failed to accept swap: ' + errorMessage);
        });
    }
}

// Reject swap request
function rejectSwapRequest(swapId) {
    if (confirm('Reject this swap request?')) {
        $.ajax({
            url: `/api/swaps/${swapId}/reject`,
            method: 'PUT'
        })
        .done(function(response) {
            showSuccessMessage(response.message || 'Swap request rejected');
            setTimeout(() => location.reload(), 1500);
        })
        .fail(function(xhr) {
            const errorMessage = xhr.responseJSON?.error || xhr.responseJSON?.message || xhr.responseText || 'Unknown error';
            console.error('❌ Reject swap failed:', xhr.status, errorMessage);
            showErrorMessage('Failed to reject swap: ' + errorMessage);
        });
    }
}

// Cancel swap request
function cancelSwapRequest(swapId) {
    if (confirm('Cancel this swap request?')) {
        $.ajax({
            url: `/api/swaps/${swapId}`,
            method: 'DELETE'
        })
        .done(function(response) {
            showSuccessMessage(response.message || 'Swap request cancelled');
            setTimeout(() => location.reload(), 1500);
        })
        .fail(function(xhr) {
            const errorMessage = xhr.responseJSON?.error || xhr.responseJSON?.message || xhr.responseText || 'Unknown error';
            console.error('❌ Cancel swap failed:', xhr.status, errorMessage);
            showErrorMessage('Failed to cancel swap: ' + errorMessage);
        });
    }
}

// Confirm swap completion
function confirmSwapCompletion(swapId) {
    if (confirm('Have you received the book and want to confirm completion?')) {
        $.post(`/api/swaps/${swapId}/confirm`)
            .done(function(response) {
                if (response.completed) {
                    showSwapCompletionModal('Swap completed! You earned 10 reward points!');
                } else {
                    showSuccessMessage('Completion confirmed! Waiting for other party.');
                }
                setTimeout(() => location.reload(), 2000);
            })
            .fail(function(xhr) {
                const errorMessage = xhr.responseJSON?.error || xhr.responseJSON?.message || xhr.responseText || 'Unknown error';
                console.error('❌ Confirm completion failed:', xhr.status, errorMessage);
                showErrorMessage('Failed to confirm completion: ' + errorMessage);
            });
    }
}

// Confirm book received - NEW FUNCTION
function confirmBookReceived(swapId) {
    // Show confirmation modal first
    const modal = $(`
        <div class="modal fade" id="confirmReceiptModal" tabindex="-1">
            <div class="modal-dialog modal-dialog-centered">
                <div class="modal-content" style="background: linear-gradient(135deg, #1E1E1E 0%, #2A2D35 100%); border: 1px solid rgba(59, 183, 251, 0.2); border-radius: 20px;">
                    <div class="modal-header" style="border-bottom: 1px solid rgba(59, 183, 251, 0.2);">
                        <h5 class="modal-title text-white">
                            <i class="bi bi-box-seam text-primary"></i> Confirm Book Receipt
                        </h5>
                        <button type="button" class="close text-white" data-dismiss="modal">&times;</button>
                    </div>
                    <div class="modal-body">
                        <div class="text-center mb-4">
                            <i class="bi bi-check-circle" style="font-size: 4rem; color: #28A745;"></i>
                        </div>
                        <h6 class="text-white text-center mb-3">Have you physically received the book?</h6>
                        <p class="text-muted text-center mb-4">
                            Please confirm only if you have received the book in good condition from your swap partner.
                        </p>
                        
                        <div class="alert alert-warning" style="background: rgba(255, 193, 7, 0.1); border: 1px solid rgba(255, 193, 7, 0.3);">
                            <div class="d-flex">
                                <i class="bi bi-shield-exclamation text-warning me-2"></i>
                                <div>
                                    <strong class="text-warning">Important:</strong>
                                    <ul class="mb-0 mt-2 text-muted" style="font-size: 0.9rem;">
                                        <li>Verify the book condition matches the description</li>
                                        <li>Check that you received the correct book</li>
                                        <li>Once both parties confirm, the swap completes automatically</li>
                                        <li>You'll earn 10 reward points upon completion</li>
                                    </ul>
                                </div>
                            </div>
                        </div>
                    </div>
                    <div class="modal-footer" style="border-top: 1px solid rgba(59, 183, 251, 0.2);">
                        <button type="button" class="btn btn-outline-secondary" data-dismiss="modal">
                            <i class="bi bi-x"></i> Not Yet
                        </button>
                        <button type="button" class="btn btn-success" onclick="executeConfirmBookReceived('${swapId}')">
                            <i class="bi bi-check-circle"></i> Yes, I Received It
                        </button>
                    </div>
                </div>
            </div>
        </div>
    `);
    
    $('body').append(modal);
    $('#confirmReceiptModal').modal('show');
    
    $('#confirmReceiptModal').on('hidden.bs.modal', function () {
        $(this).remove();
    });
}

// Execute the confirmation
function executeConfirmBookReceived(swapId) {
    console.log('📦 Confirming book received for swap:', swapId);
    
    // Close the confirmation modal
    $('#confirmReceiptModal').modal('hide');
    
    // Show loading state
    const loadingToast = showNotification('Processing confirmation...', 'info');
    
    $.ajax({
        url: `/api/swaps/${swapId}/received`,
        method: 'PUT'
    })
    .done(function(response) {
        console.log('✅ Book receipt confirmed:', response);
        
        if (response.bothConfirmed && response.completed) {
            // Both parties confirmed - show celebration modal
            showSwapCompletionModal('🎉 Swap Completed! Both parties confirmed receiving their books. You earned 10 reward points!');
        } else {
            // Waiting for other party
            showSuccessMessage(response.message || 'Receipt confirmed! Waiting for your swap partner to confirm.');
        }
        
        // Reload after a short delay
        setTimeout(() => location.reload(), 2000);
    })
    .fail(function(xhr) {
        console.error('❌ Failed to confirm book receipt:', xhr);
        const errorMsg = xhr.responseJSON?.error || xhr.responseJSON?.message || 'Failed to confirm book receipt';
        showErrorMessage(errorMsg);
    });
}

// Show verification modal when both parties have confirmed
function showVerificationModal(swapId) {
    const modal = $(`
        <div class="modal fade" id="verificationModal" tabindex="-1">
            <div class="modal-dialog modal-lg modal-dialog-centered">
                <div class="modal-content" style="background: linear-gradient(135deg, #1E1E1E 0%, #2A2D35 100%); border: 1px solid rgba(40, 167, 69, 0.3); border-radius: 20px;">
                    <div class="modal-header" style="background: linear-gradient(135deg, rgba(40, 167, 69, 0.1), rgba(40, 167, 69, 0.05)); border-bottom: 1px solid rgba(40, 167, 69, 0.2);">
                        <h5 class="modal-title text-white">
                            <i class="bi bi-trophy-fill text-warning"></i> Swap Completed Successfully!
                        </h5>
                        <button type="button" class="close text-white" data-dismiss="modal">&times;</button>
                    </div>
                    <div class="modal-body p-4">
                        <!-- Success Animation -->
                        <div class="text-center mb-4">
                            <div class="success-circle" style="width: 100px; height: 100px; margin: 0 auto; background: linear-gradient(135deg, #28A745, #20C997); border-radius: 50%; display: flex; align-items: center; justify-content: center; animation: bounceIn 1s;">
                                <i class="bi bi-check2" style="font-size: 3rem; color: white;"></i>
                            </div>
                        </div>
                        
                        <h4 class="text-white text-center mb-3">🎉 Congratulations!</h4>
                        <p class="text-center text-muted mb-4">
                            Both parties have confirmed receiving their books. Your swap is now complete!
                        </p>
                        
                        <!-- Verification Status -->
                        <div class="card mb-4" style="background: rgba(40, 167, 69, 0.1); border: 1px solid rgba(40, 167, 69, 0.2); border-radius: 12px;">
                            <div class="card-body">
                                <h6 class="text-success mb-3">
                                    <i class="bi bi-shield-check"></i> Verification Complete
                                </h6>
                                <div class="d-flex align-items-center mb-3">
                                    <i class="bi bi-check-circle-fill text-success" style="font-size: 1.5rem; margin-right: 12px;"></i>
                                    <div>
                                        <strong class="text-white">You confirmed receipt</strong>
                                        <br>
                                        <small class="text-muted">Books received and verified</small>
                                    </div>
                                </div>
                                <div class="d-flex align-items-center">
                                    <i class="bi bi-check-circle-fill text-success" style="font-size: 1.5rem; margin-right: 12px;"></i>
                                    <div>
                                        <strong class="text-white">Partner confirmed receipt</strong>
                                        <br>
                                        <small class="text-muted">Exchange verified by both parties</small>
                                    </div>
                                </div>
                            </div>
                        </div>
                        
                        <!-- Rewards -->
                        <div class="card mb-4" style="background: linear-gradient(135deg, rgba(255, 193, 7, 0.1), rgba(255, 152, 0, 0.1)); border: 1px solid rgba(255, 193, 7, 0.3); border-radius: 12px;">
                            <div class="card-body text-center">
                                <i class="bi bi-star-fill text-warning" style="font-size: 2rem;"></i>
                                <h5 class="text-warning mt-2 mb-1">+10 Reward Points</h5>
                                <p class="text-muted mb-0">Added to your account!</p>
                            </div>
                        </div>
                        
                        <!-- Next Steps -->
                        <div class="card" style="background: rgba(59, 183, 251, 0.1); border: 1px solid rgba(59, 183, 251, 0.2); border-radius: 12px;">
                            <div class="card-body">
                                <h6 class="text-primary mb-3">
                                    <i class="bi bi-lightbulb"></i> What's Next?
                                </h6>
                                <ul class="text-muted mb-0" style="font-size: 0.9rem;">
                                    <li class="mb-2">Rate your swap partner to help the community</li>
                                    <li class="mb-2">Share your reading experience</li>
                                    <li class="mb-2">Find your next book swap!</li>
                                    <li class="mb-0">Use your reward points for exclusive benefits</li>
                                </ul>
                            </div>
                        </div>
                    </div>
                    <div class="modal-footer" style="border-top: 1px solid rgba(40, 167, 69, 0.2);">
                        <button type="button" class="btn btn-success" data-dismiss="modal" onclick="location.reload()">
                            <i class="bi bi-check-circle"></i> Awesome!
                        </button>
                    </div>
                </div>
            </div>
        </div>
    `);
    
    $('body').append(modal);
    $('#verificationModal').modal('show');
    
    $('#verificationModal').on('hidden.bs.modal', function () {
        $(this).remove();
    });
}

// Enhanced Swap Workflow Functions

// Start active swap (move from accepted to in-progress)
function startSwap(swapId) {
    showSwapProgressModal(swapId, 'start');
}

// Schedule meeting for swap
function scheduleMeeting(swapId) {
    showMeetingScheduleModal(swapId);
}

// Mark swap as in-progress
function markSwapInProgress(swapId) {
    if (confirm('Mark this swap as in progress? This means you are ready to meet and exchange books.')) {
        $.ajax({
            url: `/api/swaps/${swapId}/progress`,
            method: 'PUT',
            data: { status: 'In Progress' }
        })
        .done(function(response) {
            showSuccessMessage(response.message || 'Swap marked as in progress! Coordinate with your swap partner.');
            setTimeout(() => location.reload(), 1500);
        })
        .fail(function(xhr) {
            const errorMessage = xhr.responseJSON?.error || xhr.responseJSON?.message || xhr.responseText || 'Unknown error';
            console.error('❌ Mark swap in progress failed:', xhr.status, errorMessage);
            showErrorMessage('Failed to update swap: ' + errorMessage);
        });
    }
}

// Quick mark as In Progress (simpler version without confirmation for testing)
function quickMarkInProgress(swapId) {
    if (confirm('📦 Mark this swap as "In Progress"?\n\nThis will allow you to confirm book receipt after exchanging books with your partner.')) {
        $.ajax({
            url: `/api/swaps/${swapId}/progress`,
            method: 'PUT',
            data: { status: 'In Progress' }
        })
        .done(function(response) {
            showSuccessMessage('✅ Swap marked as In Progress! Now you can confirm when you receive the book.');
            setTimeout(() => location.reload(), 1500);
        })
        .fail(function(xhr) {
            const errorMessage = xhr.responseJSON?.error || xhr.responseJSON?.message || xhr.responseText || 'Unknown error';
            console.error('❌ Quick mark failed:', xhr.status, errorMessage);
            showErrorMessage('Failed to update swap: ' + errorMessage);
        });
    }
}

// Upload swap photos for verification
function uploadSwapPhotos(swapId) {
    showPhotoUploadModal(swapId);
}

// Rate swap partner after completion
function rateSwapPartner(swapId, partnerId) {
    showRatingModal(swapId, partnerId);
}

// Show swap progress modal with workflow steps
function showSwapProgressModal(swapId, action) {
    const modal = $(`
        <div class="modal fade" id="swapProgressModal" tabindex="-1">
            <div class="modal-dialog modal-lg modal-dialog-centered">
                <div class="modal-content" style="background: linear-gradient(135deg, #1E1E1E 0%, #2A2D35 100%); border: 1px solid rgba(59, 183, 251, 0.2); border-radius: 20px; overflow: hidden;">
                    <div class="modal-header" style="background: linear-gradient(135deg, rgba(59, 183, 251, 0.1), rgba(102, 126, 234, 0.1)); border-bottom: 1px solid rgba(59, 183, 251, 0.2); padding: 24px 32px;">
                        <h5 class="modal-title" style="color: #fff; font-size: 1.5rem; font-weight: 600;">
                            <i class="bi bi-diagram-2 text-primary" style="font-size: 1.75rem; margin-right: 12px;"></i> 
                            Swap Progress Tracker
                        </h5>
                        <button type="button" class="close text-white" data-dismiss="modal" style="opacity: 0.8; font-size: 2rem;">&times;</button>
                    </div>
                    <div class="modal-body" style="padding: 32px;">
                        <!-- Progress Bar -->
                        <div class="mb-4" style="background: rgba(59, 183, 251, 0.1); border-radius: 12px; padding: 16px;">
                            <div class="d-flex justify-content-between align-items-center mb-2">
                                <span class="text-white font-weight-bold">Overall Progress</span>
                                <span class="text-primary font-weight-bold">20%</span>
                            </div>
                            <div style="background: rgba(255,255,255,0.1); border-radius: 20px; height: 12px; overflow: hidden;">
                                <div style="background: linear-gradient(90deg, #3BB7FB, #667eea); width: 20%; height: 100%; border-radius: 20px; transition: width 0.5s ease;"></div>
                            </div>
                        </div>
                        
                        <!-- Workflow Steps -->
                        <div class="swap-workflow-tracker">
                            <!-- Step 1: Accepted -->
                            <div class="workflow-step completed" style="background: rgba(40, 167, 69, 0.15); border: 2px solid rgba(40, 167, 69, 0.4); border-radius: 16px; padding: 20px; margin-bottom: 16px; transition: all 0.3s ease;">
                                <div class="d-flex align-items-center">
                                    <div class="step-icon" style="width: 56px; height: 56px; background: linear-gradient(135deg, #28A745, #20c997); border-radius: 50%; display: flex; align-items: center; justify-content: center; margin-right: 20px; box-shadow: 0 4px 12px rgba(40, 167, 69, 0.4);">
                                        <i class="bi bi-check-circle-fill" style="font-size: 28px; color: white;"></i>
                                    </div>
                                    <div class="step-content flex-grow-1">
                                        <h6 class="text-white mb-1" style="font-size: 1.1rem; font-weight: 600;">✅ Request Accepted</h6>
                                        <p class="text-muted mb-0" style="font-size: 0.9rem;">Both parties agreed to the swap</p>
                                    </div>
                                    <div>
                                        <span class="badge" style="background: rgba(40, 167, 69, 0.3); color: #28A745; padding: 6px 12px; border-radius: 20px;">Completed</span>
                                    </div>
                                </div>
                            </div>
                            
                            <!-- Step 2: Schedule Meeting -->
                            <div class="workflow-step ${action === 'start' ? 'active' : ''}" style="background: rgba(59, 183, 251, 0.15); border: 2px solid rgba(59, 183, 251, 0.4); border-radius: 16px; padding: 20px; margin-bottom: 16px; transition: all 0.3s ease;">
                                <div class="d-flex align-items-center">
                                    <div class="step-icon" style="width: 56px; height: 56px; background: linear-gradient(135deg, #3BB7FB, #667eea); border-radius: 50%; display: flex; align-items: center; justify-content: center; margin-right: 20px; box-shadow: 0 4px 12px rgba(59, 183, 251, 0.4);">
                                        <i class="bi bi-calendar-event" style="font-size: 26px; color: white;"></i>
                                    </div>
                                    <div class="step-content flex-grow-1">
                                        <h6 class="text-white mb-1" style="font-size: 1.1rem; font-weight: 600;">📅 Schedule Meeting</h6>
                                        <p class="text-muted mb-2" style="font-size: 0.9rem;">Coordinate time and place for exchange</p>
                                        <button class="btn btn-sm swap-action-btn" onclick="scheduleMeeting('${swapId}')" style="background: linear-gradient(135deg, #3BB7FB, #667eea); color: white; border: none; padding: 8px 20px; border-radius: 20px; font-weight: 600; box-shadow: 0 4px 12px rgba(59, 183, 251, 0.3);">
                                            <i class="bi bi-calendar-plus me-1"></i> Schedule Now
                                        </button>
                                    </div>
                                    <div>
                                        <span class="badge" style="background: rgba(59, 183, 251, 0.3); color: #3BB7FB; padding: 6px 12px; border-radius: 20px;">Current</span>
                                    </div>
                                </div>
                            </div>
                            
                            <!-- Step 3: Exchange Books -->
                            <div class="workflow-step" style="background: rgba(255, 255, 255, 0.05); border: 2px solid rgba(255, 255, 255, 0.1); border-radius: 16px; padding: 20px; margin-bottom: 16px; transition: all 0.3s ease;">
                                <div class="d-flex align-items-center">
                                    <div class="step-icon" style="width: 56px; height: 56px; background: rgba(255, 193, 7, 0.2); border-radius: 50%; display: flex; align-items: center; justify-content: center; margin-right: 20px;">
                                        <i class="bi bi-arrow-left-right" style="font-size: 26px; color: #FFC107;"></i>
                                    </div>
                                    <div class="step-content flex-grow-1">
                                        <h6 class="text-white mb-1" style="font-size: 1.1rem; font-weight: 600;">📚 Exchange Books</h6>
                                        <p class="text-muted mb-2" style="font-size: 0.9rem;">Meet and exchange your books</p>
                                        <button class="btn btn-sm btn-outline-warning" onclick="markSwapInProgress('${swapId}')" style="border-radius: 20px; padding: 8px 20px; font-weight: 600;" disabled>
                                            <i class="bi bi-play-circle me-1"></i> Mark In Progress
                                        </button>
                                    </div>
                                    <div>
                                        <span class="badge badge-secondary" style="padding: 6px 12px; border-radius: 20px;">Pending</span>
                                    </div>
                                </div>
                            </div>
                            
                            <!-- Step 4: Verify Exchange -->
                            <div class="workflow-step" style="background: rgba(255, 255, 255, 0.05); border: 2px solid rgba(255, 255, 255, 0.1); border-radius: 16px; padding: 20px; margin-bottom: 16px; transition: all 0.3s ease;">
                                <div class="d-flex align-items-center">
                                    <div class="step-icon" style="width: 56px; height: 56px; background: rgba(23, 162, 184, 0.2); border-radius: 50%; display: flex; align-items: center; justify-content: center; margin-right: 20px;">
                                        <i class="bi bi-camera" style="font-size: 26px; color: #17A2B8;"></i>
                                    </div>
                                    <div class="step-content flex-grow-1">
                                        <h6 class="text-white mb-1" style="font-size: 1.1rem; font-weight: 600;">📸 Verify Exchange</h6>
                                        <p class="text-muted mb-2" style="font-size: 0.9rem;">Upload photos to verify book condition</p>
                                        <button class="btn btn-sm btn-outline-info" onclick="uploadSwapPhotos('${swapId}')" style="border-radius: 20px; padding: 8px 20px; font-weight: 600;" disabled>
                                            <i class="bi bi-upload me-1"></i> Upload Photos
                                        </button>
                                    </div>
                                    <div>
                                        <span class="badge badge-secondary" style="padding: 6px 12px; border-radius: 20px;">Pending</span>
                                    </div>
                                </div>
                            </div>
                            
                            <!-- Step 5: Complete & Rate -->
                            <div class="workflow-step" style="background: rgba(255, 255, 255, 0.05); border: 2px solid rgba(255, 255, 255, 0.1); border-radius: 16px; padding: 20px; transition: all 0.3s ease;">
                                <div class="d-flex align-items-center">
                                    <div class="step-icon" style="width: 56px; height: 56px; background: rgba(255, 193, 7, 0.2); border-radius: 50%; display: flex; align-items: center; justify-content: center; margin-right: 20px;">
                                        <i class="bi bi-star" style="font-size: 26px; color: #FFC107;"></i>
                                    </div>
                                    <div class="step-content flex-grow-1">
                                        <h6 class="text-white mb-1" style="font-size: 1.1rem; font-weight: 600;">⭐ Complete & Rate</h6>
                                        <p class="text-muted mb-2" style="font-size: 0.9rem;">Confirm receipt and rate your partner</p>
                                        <button class="btn btn-sm btn-outline-success" onclick="confirmSwapCompletion('${swapId}')" style="border-radius: 20px; padding: 8px 20px; font-weight: 600;" disabled>
                                            <i class="bi bi-check-circle me-1"></i> Complete Swap
                                        </button>
                                    </div>
                                    <div>
                                        <span class="badge badge-secondary" style="padding: 6px 12px; border-radius: 20px;">Pending</span>
                                    </div>
                                </div>
                            </div>
                        </div>
                        
                        <!-- Help Text -->
                        <div class="mt-4 p-3" style="background: rgba(59, 183, 251, 0.1); border-left: 4px solid #3BB7FB; border-radius: 8px;">
                            <small class="text-muted">
                                <i class="bi bi-info-circle text-primary me-2"></i>
                                Complete each step in order. You can communicate with your swap partner anytime using the chat feature.
                            </small>
                        </div>
                    </div>
                    <div class="modal-footer" style="background: rgba(255, 255, 255, 0.03); border-top: 1px solid rgba(59, 183, 251, 0.2); padding: 20px 32px;">
                        <button type="button" class="btn btn-outline-light" data-dismiss="modal" style="border-radius: 20px; padding: 10px 24px; font-weight: 600;">Close</button>
                        <button type="button" class="btn" style="background: linear-gradient(135deg, #3BB7FB, #667eea); color: white; border: none; border-radius: 20px; padding: 10px 24px; font-weight: 600;" onclick="openChat('${swapId}')">
                            <i class="bi bi-chat-dots me-2"></i>Chat with Partner
                        </button>
                    </div>
                </div>
            </div>
        </div>
    `);
    
    $('body').append(modal);
    $('#swapProgressModal').modal('show');
    
    // Remove modal when hidden
    $('#swapProgressModal').on('hidden.bs.modal', function () {
        $(this).remove();
    });
}

// Show meeting details and confirmation option
function showMeetingDetails(swapId) {
    console.log('📅 Showing meeting details for swap:', swapId);
    
    // Get swap details
    $.get(`/api/swaps/${swapId}/details`)
        .done(function(response) {
            const swap = response.swap;
            const meetingDetails = swap.meetingDetails;
            
            if (!meetingDetails || !meetingDetails.datetime) {
                showErrorMessage('No meeting scheduled yet');
                return;
            }
            
            const meetingDate = new Date(meetingDetails.datetime);
            const formattedDate = meetingDate.toLocaleDateString('en-US', { 
                weekday: 'long', 
                year: 'numeric', 
                month: 'long', 
                day: 'numeric',
                hour: '2-digit',
                minute: '2-digit'
            });
            
            const isConfirmed = meetingDetails.confirmed === true;
            
            const modal = $(`
                <div class="modal fade" id="meetingDetailsModal" tabindex="-1">
                    <div class="modal-dialog modal-dialog-centered">
                        <div class="modal-content" style="background: linear-gradient(135deg, #1E1E1E 0%, #2A2D35 100%); border: 1px solid rgba(59, 183, 251, 0.2); border-radius: 20px;">
                            <div class="modal-header" style="background: linear-gradient(135deg, rgba(59, 183, 251, 0.1), rgba(102, 126, 234, 0.1)); border-bottom: 1px solid rgba(59, 183, 251, 0.2); padding: 24px 32px;">
                                <h5 class="modal-title" style="color: #fff; font-size: 1.35rem; font-weight: 600;">
                                    <i class="bi bi-calendar-check text-primary" style="font-size: 1.5rem; margin-right: 12px;"></i> 
                                    Meeting Details
                                </h5>
                                <button type="button" class="close text-white" data-dismiss="modal" style="opacity: 0.8; font-size: 2rem;">&times;</button>
                            </div>
                            <div class="modal-body" style="padding: 32px;">
                                ${isConfirmed ? `
                                    <div class="alert alert-success mb-4" style="border-radius: 12px; border: 1px solid #28A745;">
                                        <i class="bi bi-check-circle-fill me-2"></i>
                                        <strong>Meeting Confirmed!</strong> Both parties have confirmed this meeting.
                                    </div>
                                ` : `
                                    <div class="alert alert-warning mb-4" style="border-radius: 12px; border: 1px solid #FFC107;">
                                        <i class="bi bi-hourglass-half me-2"></i>
                                        <strong>Pending Confirmation</strong>
                                    </div>
                                `}
                                
                                <div class="meeting-info-card mb-3" style="background: rgba(59, 183, 251, 0.05); border: 1px solid rgba(59, 183, 251, 0.2); border-radius: 12px; padding: 20px;">
                                    <div class="mb-3">
                                        <div class="d-flex align-items-center mb-2">
                                            <i class="bi bi-geo-alt text-primary me-3" style="font-size: 1.25rem;"></i>
                                            <div>
                                                <small class="text-muted d-block" style="font-size: 0.8rem;">Location</small>
                                                <strong class="text-white" style="font-size: 1.05rem;">${meetingDetails.location}</strong>
                                            </div>
                                        </div>
                                    </div>
                                    
                                    <div class="mb-3">
                                        <div class="d-flex align-items-center mb-2">
                                            <i class="bi bi-clock text-primary me-3" style="font-size: 1.25rem;"></i>
                                            <div>
                                                <small class="text-muted d-block" style="font-size: 0.8rem;">Date & Time</small>
                                                <strong class="text-white" style="font-size: 1.05rem;">${formattedDate}</strong>
                                            </div>
                                        </div>
                                    </div>
                                    
                                    ${meetingDetails.notes ? `
                                        <div>
                                            <div class="d-flex align-items-start mb-2">
                                                <i class="bi bi-chat-text text-primary me-3" style="font-size: 1.25rem;"></i>
                                                <div>
                                                    <small class="text-muted d-block" style="font-size: 0.8rem;">Notes</small>
                                                    <p class="text-white mb-0" style="font-size: 0.95rem;">${meetingDetails.notes}</p>
                                                </div>
                                            </div>
                                        </div>
                                    ` : ''}
                                </div>
                                
                                ${!isConfirmed ? `
                                    <div class="p-3 mb-3" style="background: rgba(59, 183, 251, 0.1); border-left: 4px solid #3BB7FB; border-radius: 8px;">
                                        <p class="mb-0 text-info" style="font-size: 0.9rem;">
                                            <i class="bi bi-info-circle me-2"></i>
                                            Please confirm that you can attend this meeting. This helps your swap partner know you're committed.
                                        </p>
                                    </div>
                                ` : ''}
                                
                                <!-- Safety Tips -->
                                <div class="p-3" style="background: rgba(255, 193, 7, 0.1); border-left: 4px solid #FFC107; border-radius: 8px;">
                                    <h6 class="text-warning mb-2" style="font-size: 0.95rem; font-weight: 600;">
                                        <i class="bi bi-shield-check me-2"></i>Safety Reminders
                                    </h6>
                                    <ul class="mb-0 text-muted" style="font-size: 0.85rem; padding-left: 20px;">
                                        <li>Meet in a public, well-lit location</li>
                                        <li>Let someone know where you're going</li>
                                        <li>Inspect the book condition before exchanging</li>
                                    </ul>
                                </div>
                            </div>
                            <div class="modal-footer" style="background: rgba(255, 255, 255, 0.03); border-top: 1px solid rgba(59, 183, 251, 0.2); padding: 20px 32px;">
                                <button type="button" class="btn btn-outline-light" data-dismiss="modal" style="border-radius: 20px; padding: 10px 24px; font-weight: 600;">Close</button>
                                ${!isConfirmed ? `
                                    <button type="button" class="btn" onclick="confirmMeeting('${swapId}')" style="background: linear-gradient(135deg, #28A745, #20C997); color: white; border: none; border-radius: 20px; padding: 10px 24px; font-weight: 600; box-shadow: 0 4px 12px rgba(40, 167, 69, 0.3);">
                                        <i class="bi bi-check-circle me-2"></i>Confirm Meeting
                                    </button>
                                ` : ''}
                            </div>
                        </div>
                    </div>
                </div>
            `);
            
            $('body').append(modal);
            $('#meetingDetailsModal').modal('show');
            
            // Remove modal when hidden
            $('#meetingDetailsModal').on('hidden.bs.modal', function () {
                $(this).remove();
            });
        })
        .fail(function(xhr) {
            console.error('❌ Failed to load meeting details:', xhr);
            showErrorMessage('Failed to load meeting details');
        });
}

// Confirm meeting attendance
function confirmMeeting(swapId) {
    console.log('✅ Confirming meeting for swap:', swapId);
    
    $.ajax({
        url: `/api/swaps/${swapId}/meeting/confirm`,
        method: 'PUT'
    })
    .done(function(response) {
        console.log('✅ Meeting confirmed:', response);
        $('#meetingDetailsModal').modal('hide');
        showSuccessMessage('Meeting confirmed! Your swap partner has been notified.');
        
        // Reload to show updated status
        setTimeout(() => location.reload(), 1500);
    })
    .fail(function(xhr) {
        console.error('❌ Failed to confirm meeting:', xhr);
        const errorMsg = xhr.responseJSON?.message || xhr.responseJSON?.error || 'Failed to confirm meeting';
        showErrorMessage(errorMsg);
    });
}

// Show meeting schedule modal
function showMeetingScheduleModal(swapId) {
    const modal = $(`
        <div class="modal fade" id="meetingModal" tabindex="-1">
            <div class="modal-dialog modal-dialog-centered">
                <div class="modal-content" style="background: linear-gradient(135deg, #1E1E1E 0%, #2A2D35 100%); border: 1px solid rgba(59, 183, 251, 0.2); border-radius: 20px;">
                    <div class="modal-header" style="background: linear-gradient(135deg, rgba(59, 183, 251, 0.1), rgba(102, 126, 234, 0.1)); border-bottom: 1px solid rgba(59, 183, 251, 0.2); padding: 24px 32px;">
                        <h5 class="modal-title" style="color: #fff; font-size: 1.35rem; font-weight: 600;">
                            <i class="bi bi-calendar-event text-primary" style="font-size: 1.5rem; margin-right: 12px;"></i> 
                            Schedule Meeting
                        </h5>
                        <button type="button" class="close text-white" data-dismiss="modal" style="opacity: 0.8; font-size: 2rem;">&times;</button>
                    </div>
                    <form id="meetingForm">
                        <div class="modal-body" style="padding: 32px;">
                            <div class="mb-4">
                                <label class="form-label text-white mb-2" style="font-weight: 600;">
                                    <i class="bi bi-geo-alt text-primary me-2"></i>Meeting Location
                                </label>
                                <input type="text" id="meeting-location" name="location" class="form-control" 
                                       style="background: rgba(255, 255, 255, 0.05); border: 2px solid rgba(59, 183, 251, 0.2); color: white; border-radius: 12px; padding: 12px 16px; font-size: 1rem;"
                                       placeholder="e.g., Central Library, Coffee Shop, Park..." required>
                                <small class="text-muted mt-1 d-block">
                                    <i class="bi bi-info-circle me-1"></i>Choose a public, safe location
                                </small>
                            </div>
                            <div class="mb-4">
                                <label class="form-label text-white mb-2" style="font-weight: 600;">
                                    <i class="bi bi-clock text-primary me-2"></i>Date & Time
                                </label>
                                <input type="datetime-local" id="meeting-datetime" name="datetime" class="form-control" 
                                       style="background: rgba(255, 255, 255, 0.05); border: 2px solid rgba(59, 183, 251, 0.2); color: white; border-radius: 12px; padding: 12px 16px; font-size: 1rem; color-scheme: dark;"
                                       required>
                            </div>
                            <div class="mb-4">
                                <label class="form-label text-white mb-2" style="font-weight: 600;">
                                    <i class="bi bi-chat-text text-primary me-2"></i>Additional Notes
                                </label>
                                <textarea id="meeting-notes" name="notes" class="form-control" rows="4"
                                          style="background: rgba(255, 255, 255, 0.05); border: 2px solid rgba(59, 183, 251, 0.2); color: white; border-radius: 12px; padding: 12px 16px; font-size: 1rem; resize: none;"
                                          placeholder="Any specific instructions, parking info, or meeting details..."></textarea>
                            </div>
                            
                            <!-- Safety Tips -->
                            <div class="p-3" style="background: rgba(255, 193, 7, 0.1); border-left: 4px solid #FFC107; border-radius: 8px;">
                                <h6 class="text-warning mb-2" style="font-size: 0.95rem; font-weight: 600;">
                                    <i class="bi bi-shield-check me-2"></i>Safety Tips
                                </h6>
                                <ul class="mb-0 text-muted" style="font-size: 0.85rem; padding-left: 20px;">
                                    <li>Meet in a public, well-lit location</li>
                                    <li>Bring a friend or let someone know where you're going</li>
                                    <li>Check the book condition before finalizing</li>
                                </ul>
                            </div>
                        </div>
                        <div class="modal-footer" style="background: rgba(255, 255, 255, 0.03); border-top: 1px solid rgba(59, 183, 251, 0.2); padding: 20px 32px;">
                            <button type="button" class="btn btn-outline-light" data-dismiss="modal" style="border-radius: 20px; padding: 10px 24px; font-weight: 600;">Cancel</button>
                            <button type="submit" class="btn" id="schedule-meeting-btn" style="background: linear-gradient(135deg, #3BB7FB, #667eea); color: white; border: none; border-radius: 20px; padding: 10px 24px; font-weight: 600; box-shadow: 0 4px 12px rgba(59, 183, 251, 0.3);">
                                <i class="bi bi-calendar-check me-2"></i>Schedule Meeting
                            </button>
                        </div>
                    </form>
                </div>
            </div>
        </div>
    `);
    
    $('body').append(modal);
    $('#meetingModal').modal('show');
    
    // Set minimum datetime to now
    const now = new Date();
    now.setMinutes(now.getMinutes() - now.getTimezoneOffset());
    document.getElementById('meeting-datetime').min = now.toISOString().slice(0, 16);
    
    // Handle form submission
    $('#meetingForm').on('submit', function(e) {
        e.preventDefault();
        
        const submitBtn = $('#schedule-meeting-btn');
        const originalHtml = submitBtn.html();
        
        // Show loading state
        submitBtn.prop('disabled', true).html('<span class="spinner-border spinner-border-sm me-2"></span>Scheduling...');
        
        const meetingData = {
            location: $('#meeting-location').val().trim(),
            datetime: $('#meeting-datetime').val(),
            notes: $('#meeting-notes').val().trim()
        };
        
        console.log('📅 Scheduling meeting for swap:', swapId, meetingData);
        
        // Save meeting details to the swap
        $.ajax({
            url: `/api/swaps/${swapId}/meeting`,
            method: 'PUT',
            contentType: 'application/json',
            data: JSON.stringify(meetingData)
        })
        .done(function(response) {
            console.log('✅ Meeting scheduled successfully:', response);
            $('#meetingModal').modal('hide');
            
            // Show success message with details
            const meetingDate = new Date(meetingData.datetime);
            const formattedDate = meetingDate.toLocaleDateString('en-US', { 
                weekday: 'long', 
                year: 'numeric', 
                month: 'long', 
                day: 'numeric',
                hour: '2-digit',
                minute: '2-digit'
            });
            
            showSuccessMessage(`Meeting scheduled for ${formattedDate} at ${meetingData.location}! Your swap partner will be notified.`);
            
            // Reload after 2 seconds to show updated swap status
            setTimeout(() => location.reload(), 2000);
        })
        .fail(function(xhr) {
            console.error('❌ Failed to schedule meeting:', xhr);
            const errorMsg = xhr.responseJSON?.message || xhr.responseJSON?.error || 'Failed to schedule meeting';
            showErrorMessage(errorMsg);
            submitBtn.prop('disabled', false).html(originalHtml);
        });
    });
    
    // Remove modal when hidden
    $('#meetingModal').on('hidden.bs.modal', function () {
        $(this).remove();
    });
}

// Show swap completion modal with celebration
function showSwapCompletionModal(message) {
    const modal = $(`
        <div class="modal fade" id="completionModal" tabindex="-1">
            <div class="modal-dialog modal-dialog-centered">
                <div class="modal-content" style="background: linear-gradient(135deg, #1E1E1E 0%, #2A2D35 100%); border: 1px solid rgba(40, 167, 69, 0.3); border-radius: 20px; overflow: hidden;">
                    <div class="modal-body text-center" style="padding: 48px 32px;">
                        <!-- Animated Success Icon -->
                        <div class="completion-animation mb-4" style="animation: bounceIn 0.6s ease-out;">
                            <div style="width: 120px; height: 120px; margin: 0 auto; background: linear-gradient(135deg, #28A745, #20c997); border-radius: 50%; display: flex; align-items: center; justify-content: center; box-shadow: 0 8px 32px rgba(40, 167, 69, 0.4); position: relative;">
                                <i class="bi bi-check-circle-fill" style="font-size: 64px; color: white;"></i>
                                <!-- Pulse Effect -->
                                <div style="position: absolute; width: 100%; height: 100%; border-radius: 50%; border: 3px solid rgba(40, 167, 69, 0.5); animation: pulse 2s infinite;"></div>
                            </div>
                        </div>
                        
                        <!-- Success Message -->
                        <h3 class="text-white mb-3" style="font-size: 2rem; font-weight: 700;">
                            Swap Completed! 🎉
                        </h3>
                        <p class="mb-4" style="color: rgba(255, 255, 255, 0.8); font-size: 1.1rem; line-height: 1.6;">
                            ${message}
                        </p>
                        
                        <!-- Reward Badge -->
                        <div class="mb-4 p-4" style="background: rgba(40, 167, 69, 0.15); border: 2px solid rgba(40, 167, 69, 0.3); border-radius: 16px;">
                            <div class="d-flex align-items-center justify-content-center mb-2">
                                <i class="bi bi-trophy-fill text-warning" style="font-size: 2rem; margin-right: 12px;"></i>
                                <div class="text-left">
                                    <h5 class="text-white mb-0" style="font-weight: 700;">+10 Points Earned!</h5>
                                    <small class="text-muted">Keep swapping to earn more rewards</small>
                                </div>
                            </div>
                        </div>
                        
                        <!-- Action Buttons -->
                        <div class="d-flex justify-content-center gap-3 flex-wrap">
                            <button class="btn btn-outline-light" onclick="location.reload()" style="border-radius: 20px; padding: 12px 28px; font-weight: 600; border-width: 2px;">
                                <i class="bi bi-arrow-clockwise me-2"></i>View My Swaps
                            </button>
                            <button class="btn" onclick="location.href='/swap-matcher'" style="background: linear-gradient(135deg, #3BB7FB, #667eea); color: white; border: none; border-radius: 20px; padding: 12px 28px; font-weight: 600; box-shadow: 0 4px 12px rgba(59, 183, 251, 0.3);">
                                <i class="bi bi-book me-2"></i>Find More Books
                            </button>
                        </div>
                        
                        <!-- Share Achievement -->
                        <div class="mt-4">
                            <small class="text-muted d-block mb-2">Share your achievement:</small>
                            <div class="d-flex justify-content-center gap-2">
                                <button class="btn btn-sm" style="background: rgba(59, 130, 246, 0.2); color: #3B82F6; border: none; border-radius: 12px; padding: 8px 16px;">
                                    <i class="bi bi-facebook"></i>
                                </button>
                                <button class="btn btn-sm" style="background: rgba(29, 161, 242, 0.2); color: #1DA1F2; border: none; border-radius: 12px; padding: 8px 16px;">
                                    <i class="bi bi-twitter"></i>
                                </button>
                                <button class="btn btn-sm" style="background: rgba(37, 211, 102, 0.2); color: #25D366; border: none; border-radius: 12px; padding: 8px 16px;">
                                    <i class="bi bi-whatsapp"></i>
                                </button>
                            </div>
                        </div>
                    </div>
                </div>
            </div>
        </div>
        
        <style>
            @keyframes pulse {
                0%, 100% { transform: scale(1); opacity: 1; }
                50% { transform: scale(1.1); opacity: 0.5; }
            }
            
            @keyframes bounceIn {
                0% { transform: scale(0); opacity: 0; }
                50% { transform: scale(1.1); }
                70% { transform: scale(0.9); }
                100% { transform: scale(1); opacity: 1; }
            }
        </style>
    `);
    
    $('body').append(modal);
    $('#completionModal').modal('show');
    
    // Auto-remove after 5 seconds
    setTimeout(() => {
        $('#completionModal').modal('hide');
    }, 5000);
    
    // Remove modal when hidden
    $('#completionModal').on('hidden.bs.modal', function () {
        $(this).remove();
    });
}

// Utility functions for messages
function showSuccessMessage(message) {
    showNotification(message, 'success');
}

function showErrorMessage(message) {
    showNotification(message, 'error');
}

// Initialize when document is ready
$(document).ready(function() {
    console.log('🚀 Modern Swap Matcher - Page Ready');
    console.log('jQuery version:', $.fn.jquery);
    
    // Initialize the swap matcher
    initializeSwapMatcher();
    
    // Initialize tooltips
    $('[data-toggle="tooltip"]').tooltip();
    
    // Setup message validation for swap request
    setupMessageValidation();
    
    // Modal event handlers
    $('#swapRequestModal').on('hidden.bs.modal', function() {
        // Reset modal state when closed
        currentStep = 1;
        selectedUserBook = null;
        targetBook = null;
        targetBookData = null;
        $('.user-book-card').removeClass('selected');
        $('#swap-message').val('');
    });
    
    // Debug: Test authentication
    console.log('🔐 Testing user authentication...');
    $.get('/api/users/profile')
        .done(function(data) {
            console.log('✅ User authenticated:', data);
        })
        .fail(function(xhr) {
            console.error('❌ Authentication failed:', xhr.status, xhr.responseText);
            if (xhr.status === 401) {
                console.log('🚨 User not logged in - redirecting to login');
                window.location.href = '/login';
            }
        });
});

// Chat functionality - Use navbar chat system
function openChat(swapId) {
    console.log('� Opening chat for swap:', swapId);
    
    // Get swap details to find the other user
    $.get(`/api/swaps/${swapId}`)
        .done(function(response) {
            const swap = response.swap || response;
            const currentUserId = '<%= user._id %>';
            
            // Determine the other user
            const isRequester = swap.requester._id === currentUserId || swap.requester === currentUserId;
            const otherUser = isRequester ? swap.owner : swap.requester;
            const otherUserId = otherUser._id || otherUser;
            const otherUserName = otherUser.fullname || otherUser.username || 'User';
            
            console.log('📋 Opening chat with:', otherUserName, otherUserId);
            
            // Use navbar chat system
            if (window.realTimeChat && typeof window.realTimeChat.startChat === 'function') {
                try {
                    console.log('✅ Using realTimeChat system');
                    // Expand chat widget if minimized
                    const chatWidget = document.getElementById('real-chat-widget');
                    if (chatWidget && chatWidget.classList.contains('minimized')) {
                        chatWidget.classList.remove('minimized');
                    }
                    
                    // Start chat with the other user
                    window.realTimeChat.startChat(otherUserId, otherUserName);
                    showSuccessMessage(`Chat with ${otherUserName} opened!`);
                } catch (error) {
                    console.error('❌ Failed to open chat:', error);
                    showErrorMessage('Failed to open chat. Please try again.');
                }
            } else if (typeof openUserChat === 'function') {
                // Fallback to direct navbar chat function
                try {
                    console.log('✅ Using openUserChat fallback');
                    openUserChat(otherUserId, otherUserName);
                    showSuccessMessage(`Chat with ${otherUserName} opened!`);
                } catch (error) {
                    console.error('❌ Navbar chat failed:', error);
                    showErrorMessage('Chat system not available. Please refresh the page.');
                }
            } else {
                console.error('❌ No chat system available');
                console.log('🔍 Debug info:');
                console.log('  - window.realTimeChat:', window.realTimeChat);
                console.log('  - typeof openUserChat:', typeof openUserChat);
                console.log('  - Other user ID:', otherUserId);
                console.log('  - Other user name:', otherUserName);
                
                // Last resort: Show helpful message with contact info
                showErrorMessage(`Unable to open chat automatically. Please use the chat icon in the navbar to contact ${otherUserName}.`);
            }
        })
        .fail(function(xhr) {
            console.error('❌ Failed to load swap details:', xhr);
            showErrorMessage('Failed to load swap information. Please try again.');
        });
}

// Show Active Swap Process Guide
function showSwapProcessGuide() {
    const modal = $(`
        <div class="modal fade" id="swapGuideModal" tabindex="-1">
            <div class="modal-dialog modal-lg modal-dialog-centered modal-dialog-scrollable">
                <div class="modal-content" style="background: linear-gradient(135deg, #1E1E1E 0%, #2A2D35 100%); border: 1px solid rgba(59, 183, 251, 0.2); border-radius: 20px;">
                    <div class="modal-header" style="background: linear-gradient(135deg, rgba(59, 183, 251, 0.1), rgba(102, 126, 234, 0.1)); border-bottom: 1px solid rgba(59, 183, 251, 0.2); padding: 24px 32px;">
                        <h4 class="modal-title" style="color: #fff; font-weight: 700;">
                            <i class="bi bi-info-circle text-primary me-2"></i>
                            Complete Swap Process Guide
                        </h4>
                        <button type="button" class="close text-white" data-dismiss="modal" style="opacity: 0.8; font-size: 2rem;">&times;</button>
                    </div>
                    <div class="modal-body" style="padding: 32px;">
                        <!-- Step 1 -->
                        <div class="swap-guide-step mb-4">
                            <div class="d-flex align-items-start mb-3">
                                <div class="step-number" style="width: 48px; height: 48px; background: linear-gradient(135deg, #3BB7FB, #667eea); border-radius: 50%; display: flex; align-items: center; justify-content: center; font-size: 1.5rem; font-weight: 700; color: white; flex-shrink: 0; margin-right: 16px;">1</div>
                                <div>
                                    <h5 class="text-white mb-2" style="font-weight: 600;">Send Swap Request</h5>
                                    <p class="text-muted mb-2">Browse available books and click "Start Swap". Select a book from your library and write a personal message explaining why you want the book.</p>
                                    <span class="badge" style="background: rgba(59, 183, 251, 0.2); color: #3BB7FB; padding: 6px 12px; border-radius: 8px;">
                                        <i class="bi bi-clock-history me-1"></i>Status: Pending
                                    </span>
                                </div>
                            </div>
                        </div>

                        <!-- Step 2 -->
                        <div class="swap-guide-step mb-4">
                            <div class="d-flex align-items-start mb-3">
                                <div class="step-number" style="width: 48px; height: 48px; background: linear-gradient(135deg, #28A745, #20C997); border-radius: 50%; display: flex; align-items: center; justify-content: center; font-size: 1.5rem; font-weight: 700; color: white; flex-shrink: 0; margin-right: 16px;">2</div>
                                <div>
                                    <h5 class="text-white mb-2" style="font-weight: 600;">Request Accepted</h5>
                                    <p class="text-muted mb-2">The book owner reviews your request and accepts it. You'll receive a notification. Now you can chat with your swap partner to coordinate details.</p>
                                    <span class="badge" style="background: rgba(40, 167, 69, 0.2); color: #28A745; padding: 6px 12px; border-radius: 8px;">
                                        <i class="bi bi-check-circle me-1"></i>Status: Accepted
                                    </span>
                                </div>
                            </div>
                        </div>

                        <!-- Step 3 -->
                        <div class="swap-guide-step mb-4">
                            <div class="d-flex align-items-start mb-3">
                                <div class="step-number" style="width: 48px; height: 48px; background: linear-gradient(135deg, #FFC107, #FF9800); border-radius: 50%; display: flex; align-items: center; justify-content: center; font-size: 1.5rem; font-weight: 700; color: white; flex-shrink: 0; margin-right: 16px;">3</div>
                                <div>
                                    <h5 class="text-white mb-2" style="font-weight: 600;">Schedule Meeting</h5>
                                    <p class="text-muted mb-3">Click "Schedule Meeting" to set up when and where to exchange books. Choose a public, safe location like a library or coffee shop.</p>
                                    <div class="alert" style="background: rgba(255, 193, 7, 0.1); border-left: 4px solid #FFC107; border-radius: 8px; padding: 12px 16px;">
                                        <strong class="text-warning">
                                            <i class="bi bi-shield-check me-2"></i>Safety First:
                                        </strong>
                                        <ul class="mb-0 mt-2 text-muted" style="font-size: 0.9rem;">
                                            <li>Meet in public places during daylight</li>
                                            <li>Bring a friend or tell someone where you're going</li>
                                            <li>Check book condition before finalizing</li>
                                        </ul>
                                    </div>
                                </div>
                            </div>
                        </div>

                        <!-- Step 4 -->
                        <div class="swap-guide-step mb-4">
                            <div class="d-flex align-items-start mb-3">
                                <div class="step-number" style="width: 48px; height: 48px; background: linear-gradient(135deg, #667eea, #764ba2); border-radius: 50%; display: flex; align-items: center; justify-content: center; font-size: 1.5rem; font-weight: 700; color: white; flex-shrink: 0; margin-right: 16px;">4</div>
                                <div>
                                    <h5 class="text-white mb-2" style="font-weight: 600;">Exchange Books</h5>
                                    <p class="text-muted mb-2">Meet at the scheduled time and location. Inspect the books to ensure they match the description and condition. Exchange books and enjoy your new reading material!</p>
                                    <span class="badge" style="background: rgba(102, 126, 234, 0.2); color: #667eea; padding: 6px 12px; border-radius: 8px;">
                                        <i class="bi bi-arrow-left-right me-1"></i>Status: In Progress
                                    </span>
                                </div>
                            </div>
                        </div>

                        <!-- Step 5 -->
                        <div class="swap-guide-step">
                            <div class="d-flex align-items-start mb-3">
                                <div class="step-number" style="width: 48px; height: 48px; background: linear-gradient(135deg, #17A2B8, #138496); border-radius: 50%; display: flex; align-items: center; justify-content: center; font-size: 1.5rem; font-weight: 700; color: white; flex-shrink: 0; margin-right: 16px;">5</div>
                                <div>
                                    <h5 class="text-white mb-2" style="font-weight: 600;">Confirm Completion</h5>
                                    <p class="text-muted mb-3">After successfully exchanging books, both parties confirm the swap completion. You'll earn reward points and can leave a review for your swap partner!</p>
                                    <div class="d-flex gap-3 align-items-center">
                                        <span class="badge" style="background: rgba(23, 162, 184, 0.2); color: #17A2B8; padding: 6px 12px; border-radius: 8px;">
                                            <i class="bi bi-check-all me-1"></i>Status: Completed
                                        </span>
                                        <span class="badge" style="background: linear-gradient(135deg, #FFD700, #FFA500); color: white; padding: 6px 12px; border-radius: 8px;">
                                            <i class="bi bi-trophy me-1"></i>+10 Reward Points
                                        </span>
                                    </div>
                                </div>
                            </div>
                        </div>

                        <!-- Quick Actions -->
                        <div class="mt-5 p-4" style="background: rgba(59, 183, 251, 0.05); border: 2px solid rgba(59, 183, 251, 0.2); border-radius: 12px;">
                            <h6 class="text-primary mb-3" style="font-weight: 600;">
                                <i class="bi bi-lightning-charge me-2"></i>Quick Actions
                            </h6>
                            <div class="row g-3">
                                <div class="col-md-6">
                                    <button class="btn btn-block" style="background: rgba(255, 255, 255, 0.05); border: 1px solid rgba(255, 255, 255, 0.1); color: white; border-radius: 12px; padding: 12px; width: 100%; text-align: left;" onclick="$('#swapGuideModal').modal('hide'); $('#chatToggle').click();">
                                        <i class="bi bi-chat-dots text-primary me-2"></i>
                                        Open Chat
                                    </button>
                                </div>
                                <div class="col-md-6">
                                    <button class="btn btn-block" style="background: rgba(255, 255, 255, 0.05); border: 1px solid rgba(255, 255, 255, 0.1); color: white; border-radius: 12px; padding: 12px; width: 100%; text-align: left;" onclick="$('#swapGuideModal').modal('hide'); $('a[href=\\\'#active-swaps\\\']').click();">
                                        <i class="bi bi-arrow-left-right text-success me-2"></i>
                                        View Active Swaps
                                    </button>
                                </div>
                            </div>
                        </div>
                    </div>
                    <div class="modal-footer" style="background: rgba(255, 255, 255, 0.03); border-top: 1px solid rgba(59, 183, 251, 0.2); padding: 20px 32px;">
                        <button type="button" class="btn btn-primary" data-dismiss="modal" style="background: linear-gradient(135deg, #3BB7FB, #667eea); border: none; border-radius: 20px; padding: 10px 24px; font-weight: 600;">
                            <i class="bi bi-check-lg me-2"></i>Got It!
                        </button>
                    </div>
                </div>
            </div>
        </div>
    `);
    
    $('body').append(modal);
    $('#swapGuideModal').modal('show');
    
    // Remove modal when hidden
    $('#swapGuideModal').on('hidden.bs.modal', function () {
        $(this).remove();
    });
}
</script>

<!-- Chat System Integration -->
<script src="/js/navbar-chat.js"></script>

</body>
</html><|MERGE_RESOLUTION|>--- conflicted
+++ resolved
@@ -3272,18 +3272,8 @@
         console.log('✅ Swap request sent successfully:', response);
         $('#swapRequestModal').modal('hide');
         
-<<<<<<< HEAD
-        // Show success message with animation
-        showSuccessMessage('🎉 Swap request sent successfully! You can send additional requests with the same book to other people. If one request is accepted, all others will be automatically cancelled.');
-        
-        // Refresh the page to update the UI
-        setTimeout(() => {
-            location.reload();
-        }, 2000);
-=======
         // Show professional success confirmation modal
         showSwapRequestSuccessModal();
->>>>>>> 51d4d442
     })
     .fail(function(xhr) {
         console.error('❌ Failed to send swap request:', xhr);
