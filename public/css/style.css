/* ========== Base Styles ========== */
* {
    box-sizing: border-box;
    margin: 0;
    padding: 0;
}

body {
    height: 100vh;
    margin: 0;
    background: linear-gradient(135deg, #18191E, #15181D, #0D0E10);
    background-repeat: no-repeat;
    background-attachment: fixed;
    color: #ffffff;
    font-family: 'Segoe UI', sans-serif;
    overflow-x: hidden;
}

/* ========== Navbar Styles ========== */
.custom-navbar {
    background: #18191E;
    border-bottom: 1px solid #23242a;
    padding-top: 0.5rem;
    padding-bottom: 0.5rem;
    z-index: 1000;
}

/* Logo text and gradient */
.logo-text {
    font-size: 1.3rem;
    font-weight: 600;
    color: #3BB7FB;
    letter-spacing: 0.5px;
}
.logo-text .swap {
    color: #F6B443;
}
.gradient-text {
    background: linear-gradient(90deg, #3BB7FB 0%, #F6B443 100%);
    -webkit-background-clip: text;
    -webkit-text-fill-color: transparent;
    background-clip: text;
    font-weight: 700;
}

/* Simple Navigation Layout */
.navbar-nav.mx-auto {
    display: flex;
    flex-direction: row;
    justify-content: center;
    align-items: center;
    gap: 0.5rem;
    margin: 0 auto;
}

.navbar-nav.ml-auto {
    margin-left: auto !important;
}

.navbar-collapse {
    display: flex;
    align-items: center;
    justify-content: space-between;
}

/* Clean Navigation Styles */
.navbar .nav-link {
    color: #b0b3b8 !important;
    font-weight: 500 !important;
    padding: 0.5rem 1rem !important;
    border-radius: 6px;
    transition: all 0.3s ease;
    margin: 0 0.3rem;
    white-space: nowrap;
    text-decoration: none !important;
}

.navbar .nav-link:hover {
    color: #ffffff !important;
    background: rgba(59, 183, 251, 0.15) !important;
    transform: translateY(-1px);
}

/* Simple active state matching index.html */
.navbar .nav-item.active .nav-link {
    color: #3BB7FB !important;
    background: rgba(59, 183, 251, 0.1) !important;
    border-radius: 5px !important;
    font-weight: 600 !important;
}

.navbar .nav-link i {
    margin-right: 0.5rem;
}

/* Clean Profile Dropdown */
.navbar .dropdown-menu {
    background: #23242a;
    border: 1px solid #3a3b40;
    border-radius: 8px;
    box-shadow: 0 4px 12px rgba(0, 0, 0, 0.3);
}

.navbar .dropdown-item {
    color: #b0b3b8;
    transition: all 0.3s ease;
}

.navbar .dropdown-item:hover {
    background: linear-gradient(135deg, #3BB7FB, #F6B443);
    color: #fff;
}

.navbar .dropdown-item i {
    margin-right: 0.5rem;
}

/* Responsive navigation */
@media (max-width: 991.98px) {
    .navbar-nav.mx-auto {
        flex-direction: column;
        align-items: center;
        gap: 0.2rem;
        margin: 1rem 0;
    }
    
    .navbar-nav.ml-auto {
        padding-left: 0;
        margin-top: 1rem;
        padding-top: 1rem;
        border-top: 1px solid #3a3b40;
    }
    
    .navbar .nav-link {
        text-align: center;
        margin: 0.1rem 0;
        padding: 0.5rem 1rem !important;
    }
    
    .navbar .nav-item.active .nav-link {
        transform: none !important;
    }
}

/* Responsive navigation */
@media (max-width: 991.98px) {
    .navbar-nav.mx-auto {
        flex-direction: column;
        align-items: center;
        gap: 0.2rem;
        margin: 1rem 0;
    }
    
    .navbar-nav.ml-auto {
        padding-left: 0;
        margin-top: 1rem;
        padding-top: 1rem;
        border-top: 1px solid #3a3b40;
    }
    
    .navbar .nav-link {
        text-align: center;
        margin: 0.1rem 0;
        padding: 0.5rem 1rem !important;
    }
}

/* Additional Dashboard Styles for All Pages */
.filter-section,
.books-section,
.wishlist-section,
.available-books,
.smart-matches,
.swap-activity {
    background: #23242a;
    border-radius: 15px;
    box-shadow: 0 4px 12px rgba(0, 0, 0, 0.2);
    border: 1px solid #3a3b40;
}

.filter-section h2,
.books-section h2,
.wishlist-section h2,
.available-books h2,
.smart-matches h2,
.swap-activity h2 {
    color: #fff;
    font-weight: 600;
    font-size: 1.4rem;
    margin-bottom: 0.5rem;
}

.filter-section p,
.books-section p,
.wishlist-section p,
.available-books p,
.smart-matches p,
.swap-activity p {
    color: #b0b3b8;
    margin-bottom: 1.5rem;
}

.search-input,
.filter-select {
    background: #18191E;
    border: 1px solid #3a3b40;
    color: #fff;
    border-radius: 8px;
}

.search-input:focus,
.filter-select:focus {
    background: #18191E;
    border-color: #3BB7FB;
    color: #fff;
    box-shadow: 0 0 0 0.2rem rgba(59, 183, 251, 0.25);
}

.search-btn {
    background: #3BB7FB;
    border-color: #3BB7FB;
    color: #fff;
}

.search-btn:hover {
    background: #2a9fd8;
    border-color: #2a9fd8;
}

/* Book Cards Styling */
.book-card {
    background: #18191E;
    border: 1px solid #3a3b40;
    border-radius: 12px;
    padding: 1rem;
    transition: all 0.3s ease;
    height: 100%;
    display: flex;
    flex-direction: column;
}

.book-card:hover {
    transform: translateY(-3px);
    box-shadow: 0 6px 20px rgba(59, 183, 251, 0.15);
    border-color: #3BB7FB;
}

.book-img-placeholder {
    font-size: 2rem;
    text-align: center;
    padding: 1rem;
    background: rgba(59, 183, 251, 0.1);
    border-radius: 8px;
    color: #3BB7FB;
}

.book-details {
    flex-grow: 1;
    display: flex;
    flex-direction: column;
}

.book-title {
    font-weight: 600;
    color: #fff;
    font-size: 1rem;
    margin-bottom: 0.5rem;
}

.book-author {
    color: #b0b3b8;
    font-size: 0.9rem;
    margin-bottom: 0.5rem;
}

.book-meta {
    flex-grow: 1;
}

.book-actions {
    margin-top: auto;
}

/* Badge Styles */
.status-available { background: #28a745; }
.status-reading { background: #ffc107; color: #000; }
.status-not-available { background: #6c757d; }

.priority-high { background: #dc3545; }
.priority-medium { background: #ffc107; color: #000; }
.priority-low { background: #17a2b8; }

.condition-excellent { background: #28a745; }
.condition-good { background: #007bff; }
.condition-fair { background: #ffc107; color: #000; }

/* Activity Cards */
.activity-card {
    background: #18191E;
    border: 1px solid #3a3b40;
    border-radius: 8px;
    padding: 1rem;
    margin-bottom: 1rem;
}

.activity-card.success {
    border-left: 4px solid #28a745;
}

.activity-card.warning {
    border-left: 4px solid #ffc107;
}

.activity-header {
    display: flex;
    justify-content: between;
    align-items: center;
    margin-bottom: 0.5rem;
}

.activity-details {
    color: #b0b3b8;
}

/* No books placeholder */
.no-books-placeholder {
    padding: 3rem 1rem;
}

.no-books-placeholder .placeholder-icon {
    font-size: 4rem;
    margin-bottom: 1rem;
}

.no-books-placeholder h4 {
    color: #fff;
    margin-bottom: 1rem;
}

.no-books-placeholder .text-muted {
    color: #b0b3b8 !important;
}
/* Landing Page CSS Start */
.home-page h1 {
    font-size: 4.5rem;
    font-family: 'Montserrat', Arial, sans-serif;
    font-weight: bold;
    text-align: center;
    margin-top: 20px;
}
.exchange {
    background: linear-gradient(to right, #3BB7FB, #F6B443);
    -webkit-background-clip: text;
    -webkit-text-fill-color: transparent;
    background-clip: text;
    color: transparent;
}
.share
{
    color: #ffffff;
}
.home-desc {
    color: #929BA2;
    font-family: 'Montserrat', Arial, sans-serif;
    font-size: 1.35rem;
    font-weight: 500;
    text-align: center;
    margin: 1.5rem auto 2.5rem auto;
    max-width: 600px;
    line-height: 1.6;
}
/* Buttons section CSS */
.button-group-home .btn {
    font-size: 1.2rem;
    font-weight: 600;
    padding: 0.6rem 2rem;
    border-radius: 8px;
}

.button-group-home .start-swapping-btn {
    margin-right: 0;
    margin-bottom: 1rem;
}
.button-group-home .sign-in-btn {
 border: #929BA2;
background-color: #181B20;
color: #fff;
transition: box-shadow 0.3s, background 0.3s, color 0.3s;
box-shadow: 0 4px 16px 0 rgba(63, 183, 251, 0.18), 0 2px 8px 0 rgba(246, 180, 67, 0.12);
}
.button-group-home .sign-in-btn:hover {
    box-shadow: 0 6px 24px 0 rgba(63, 183, 251, 0.28), 0 4px 16px 0 rgba(246, 180, 67, 0.18);
    background-color: #23242a;
    transform: scale(1.07);
    color: #fff !important;
}
.btn-gradient {
    background: linear-gradient(to right, #3BB7FB, #F6B443);
    color: #33363B !important;
    font-weight: 600;
    border-radius: 8px;
    border: none;
    transition: transform 0.2s;
    box-shadow: 0 4px 16px 0 rgba(63, 183, 251, 0.18), 0 2px 8px 0 rgba(246, 180, 67, 0.12);

}
.btn-gradient:hover {
    transform: scale(1.07);
    color: #fff !important;
    background: linear-gradient(to right, #3BB7FB 80%, #F6B443 100%);
}
/* Stats section styles */
.stats-row {
    margin-top: 2rem;
}

.stat-number {
    background: linear-gradient(to right, #3BB7FB, #F6B443);
    -webkit-background-clip: text;
    -webkit-text-fill-color: transparent;
    background-clip: text;
    color: transparent;
    font-family: 'Montserrat', Arial, sans-serif;
    font-weight: 700;
    font-size: 2.1rem;
    margin-left: 5px;
}

.stat-label {
    color: #929BA2 !important;
    font-family: 'Montserrat', Arial, sans-serif;
    font-size: 1.05rem;
}

/* Why Choose BookSwap section styles */
.why-title {
    font-size: 2.8rem;
    font-weight: 700;
    color: #fff;
    letter-spacing: 0.5px;
}

.why-desc {
    color: #b0b3b8;
    font-size: 1.15rem;
    max-width: 600px;
    margin: 0 auto 2.5rem auto;
}

.why-card {
    background: #23242a;
    border: none;
    border-radius: 18px;
    box-shadow: 0 2px 16px 0 rgba(63, 183, 251, 0.06), 0 1px 4px 0 rgba(246, 180, 67, 0.06);
    transition: transform 0.18s, box-shadow 0.18s;
    max-width: 430px;     
    margin: 0 auto;      
    padding: 1.5rem 1rem;  
}
.why-card:hover {
    transform: translateY(-6px) scale(1.03);
    box-shadow: 0 8px 32px 0 rgba(63, 183, 251, 0.13), 0 4px 16px 0 rgba(246, 180, 67, 0.13);
}

.why-card-title {
    color: #fff;
    font-weight: 700;
    font-size: 1.15rem;
    margin-bottom: 0.5rem;
}

.why-card-desc {
    color: #b0b3b8;
    font-size: 1rem;
    margin-bottom: 0;
}
.why-icon-gradient {
    display: inline-block;
    background: linear-gradient(to right, #3BB7FB, #F6B443);
    -webkit-background-clip: text;
    -webkit-text-fill-color: transparent;
    background-clip: text;
    color: transparent;
    font-size: 2.5rem;
    line-height: 1;
}
.why-icon-circle {
    display: inline-flex;
    align-items: center;
    justify-content: center;
    width: 56px;
    height: 56px;
    border-radius: 50%;
    background: linear-gradient(135deg, #3BB7FB 0%, #F6B443 100%);
    box-shadow: 0 2px 8px rgba(63, 183, 251, 0.10), 0 1px 4px rgba(246, 180, 67, 0.10);
    margin-bottom: 0.5rem;
}
.why-icon-circle i {
    color: #fff;
    font-size: 2rem;
    line-height: 1;
}
/* Why Choose BookSwap section styles start */

/* How It Works Section Styles */
.how-it-works-section {
    padding: 3rem 0 2rem 0;
    max-width: 1100px;
    margin: 0 auto;
}
.how-title {
    font-size: 3rem;
    font-weight: 700;
    margin-bottom: 0.5rem;
}
.how-desc {
    color: #b0b3b8;
    font-size: 1.2rem;
    margin-bottom: 2.5rem;
}
.steps-row {
    margin-bottom: 3rem;
}
.step-box {
    padding: 1.5rem 1rem;
}
.step-number {
    font-size: 2.8rem;
    font-weight: 700;
    color: #F6F7E2;
    background: linear-gradient(to right, #3BB7FB, #F6B443);
    -webkit-background-clip: text;
    -webkit-text-fill-color: transparent;
    background-clip: text;
    margin-bottom: 0.5rem;
}
.step-title {
    font-size: 1.3rem;
    font-weight: 700;
    margin-bottom: 0.5rem;
    color: #fff;
}
.step-desc {
    color: #b0b3b8;
    font-size: 1rem;
}

/* Step Card Styles for How It Works Section */
.step-card {
    display: block;
    background: linear-gradient(135deg, #1E1F23 0%, #2A2D35 100%);
    border: 1px solid rgba(59, 183, 251, 0.15);
    border-radius: 20px;
    padding: 2.5rem 2rem;
    text-decoration: none;
    color: #ffffff;
    transition: all 0.4s cubic-bezier(0.4, 0, 0.2, 1);
    height: 100%;
    text-align: center;
    position: relative;
    overflow: hidden;
}

.step-card::before {
    content: '';
    position: absolute;
    top: 0;
    left: 0;
    right: 0;
    bottom: 0;
    background: linear-gradient(135deg, rgba(59, 183, 251, 0.1) 0%, rgba(246, 180, 67, 0.1) 100%);
    opacity: 0;
    transition: opacity 0.4s ease;
    border-radius: 20px;
}

.step-card:hover {
    transform: translateY(-8px);
    border-color: rgba(59, 183, 251, 0.4);
    box-shadow: 
        0 20px 40px rgba(0, 0, 0, 0.3),
        0 8px 16px rgba(59, 183, 251, 0.2),
        inset 0 1px 0 rgba(255, 255, 255, 0.1);
}

.step-card:hover::before {
    opacity: 1;
}

.step-card .step-content {
    position: relative;
    z-index: 2;
}

.step-card .step-title {
    font-size: 1.4rem;
    font-weight: 600;
    color: #ffffff;
    margin-bottom: 1rem;
    transition: all 0.3s ease;
}

.step-card:hover .step-title {
    color: #3BB7FB;
    transform: translateY(-2px);
}

.step-card .step-desc {
    color: #b0b3b8;
    font-size: 1rem;
    line-height: 1.6;
    transition: all 0.3s ease;
}

.step-card:hover .step-desc {
    color: #ffffff;
}

.step-icon {
    width: 48px;
    height: 48px;
    margin: 0 auto 1rem;
    display: flex;
    align-items: center;
    justify-content: center;
    background: rgba(59, 183, 251, 0.1);
    border-radius: 12px;
    color: #3BB7FB;
    font-size: 1.5rem;
}

.cta-box {
    background: #23242a;
    border-radius: 18px;
    box-shadow: 0 2px 16px 0 rgba(63, 183, 251, 0.06), 0 1px 4px 0 rgba(246, 180, 67, 0.06);
    padding: 2.5rem 1.5rem;
    max-width: 700px;
    margin: 0 auto;
}
.cta-title {
    font-size: 2.2rem;
    font-weight: 700;
    margin-bottom: 1rem;
    color: #fff;
}
.cta-desc {
    color: #b0b3b8;
    font-size: 1.15rem;
    margin-bottom: 2rem;
}
.cta-btn {
    font-size: 1.15rem;
    font-weight: 600;
    padding: 0.7rem 2rem;
    border-radius: 8px;
    box-shadow: 0 4px 16px 0 rgba(63, 183, 251, 0.18), 0 2px 8px 0 rgba(246, 180, 67, 0.12);
    border-color: #23242A;
    margin: 0 0.5rem;
}
.btn-gradient {
    background: linear-gradient(to right, #3BB7FB, #F6B443);
    color: #33363B !important;
    font-weight: 600;
    border-radius: 8px;
    border: none;
    transition: transform 0.2s;
    box-shadow: 0 4px 16px 0 rgba(63, 183, 251, 0.18), 0 2px 8px 0 rgba(246, 180, 67, 0.12);
}
.btn-gradient:hover {
    transform: scale(1.07);
    color: #fff !important;
    background: linear-gradient(to right, #3BB7FB 80%, #F6B443 100%);
}

/* Professional CTA Section Styles */
.cta-section {
    background: linear-gradient(135deg, #1a1b21 0%, #23242a 50%, #1e1f24 100%);
    border: 1px solid rgba(59, 183, 251, 0.1);
    border-radius: 20px;
    padding: 4rem 2rem;
    margin: 4rem 0;
    text-align: center;
    position: relative;
    overflow: hidden;
}

.cta-section::before {
    content: '';
    position: absolute;
    top: 0;
    left: 0;
    right: 0;
    bottom: 0;
    background-image: 
        radial-gradient(circle at 25% 25%, rgba(59, 183, 251, 0.05) 0%, transparent 50%),
        radial-gradient(circle at 75% 75%, rgba(246, 180, 67, 0.05) 0%, transparent 50%);
    pointer-events: none;
}

.cta-title {
    font-size: 2.5rem;
    font-weight: 700;
    color: #ffffff;
    margin-bottom: 1rem;
    position: relative;
    z-index: 2;
}

.cta-desc {
    font-size: 1.2rem;
    color: #b0b3b8;
    margin-bottom: 2.5rem;
    position: relative;
    z-index: 2;
}

.btn-professional {
    display: inline-flex;
    align-items: center;
    gap: 0.5rem;
    background: linear-gradient(135deg, #3BB7FB, #F6B443);
    color: #ffffff;
    font-weight: 600;
    font-size: 1.1rem;
    padding: 0.8rem 2rem;
    border: none;
    border-radius: 10px;
    text-decoration: none;
    transition: all 0.3s ease;
    box-shadow: 0 4px 16px rgba(59, 183, 251, 0.25);
    position: relative;
    z-index: 2;
}

.btn-professional:hover {
    transform: translateY(-2px);
    box-shadow: 0 8px 24px rgba(59, 183, 251, 0.35);
    color: #ffffff;
    text-decoration: none;
}

.btn-outline-professional {
    display: inline-flex;
    align-items: center;
    gap: 0.5rem;
    background: transparent;
    color: #3BB7FB;
    font-weight: 600;
    font-size: 1.1rem;
    padding: 0.8rem 2rem;
    border: 2px solid #3BB7FB;
    border-radius: 10px;
    text-decoration: none;
    transition: all 0.3s ease;
    position: relative;
    z-index: 2;
}

.btn-outline-professional:hover {
    background: #3BB7FB;
    color: #ffffff;
    transform: translateY(-2px);
    box-shadow: 0 4px 16px rgba(59, 183, 251, 0.25);
    text-decoration: none;
}

/* Why Choose BookSwap section styles end */

/* <-- Enhanced loading animation CSS --> */

.loading-spinner {
    animation: pulse 1.5s ease-in-out infinite alternate;
    color: #3BB7FB;
    font-size: 1.2em;
    font-weight: 600;
}

@keyframes pulse {
    from { 
        opacity: 0.4; 
        transform: scale(0.95);
    }
    to { 
        opacity: 1; 
        transform: scale(1.05);
    }
}

.stat-number {
    transition: all 0.3s ease;
    min-height: 2em; /* Prevent layout shift */
}

/* Smooth transition when content loads */
.stat-loaded {
    opacity: 0;
    animation: fadeInUp 0.6s ease-out forwards;
}

@keyframes fadeInUp {
    from {
        opacity: 0;
        transform: translateY(10px);
    }
    to {
        opacity: 1;
        transform: translateY(0);
    }
}

/* Tablet and iPad Layout for How It Works Section - FIXED STYLING */
@media (min-width: 768px) and (max-width: 1024px) {
    #how-it-works-section .container .row {
        display: grid !important;
        grid-template-columns: 1fr 1fr !important;
        grid-template-rows: auto auto !important;
        gap: 3rem 2rem !important;
        justify-items: center !important;
        max-width: 900px !important;
        margin: 0 auto !important;
        flex-direction: initial !important;
        flex-wrap: initial !important;
    }
    
    /* Preserve Bootstrap column properties but adjust for grid */
    #how-it-works-section .col-lg-4 {
        flex: initial !important;
        max-width: 100% !important;
        width: 100% !important;
        padding-right: 15px !important;
        padding-left: 15px !important;
        margin-bottom: 0 !important;
        display: flex !important;
        justify-content: center !important;
    }
    
    /* Build Library - Top Left */
    #how-it-works-section .col-lg-4:nth-child(1) {
        grid-column: 1 !important;
        grid-row: 1 !important;
    }
    
    /* Find Perfect Matches - Top Right */
    #how-it-works-section .col-lg-4:nth-child(2) {
        grid-column: 2 !important;
        grid-row: 1 !important;
    }
    
    /* Exchange & Enjoy - Bottom Center (spans both columns) */
    #how-it-works-section .col-lg-4:nth-child(3) {
        grid-column: 1 / 3 !important; /* Spans both columns */
        grid-row: 2 !important;
        justify-self: center !important;
        max-width: 400px !important;
    }
    
    /* Restore proper step-card styling */
    #how-it-works-section .step-card {
        background: rgba(255, 255, 255, 0.08) !important;
        backdrop-filter: blur(10px) !important;
        border: 1px solid rgba(255, 255, 255, 0.1) !important;
        border-radius: 16px !important;
        padding: 2.5rem 2rem !important;
        text-align: center !important;
        transition: all 0.3s ease !important;
        box-shadow: 0 8px 32px rgba(0, 0, 0, 0.1) !important;
        width: 100% !important;
        max-width: 320px !important;
        min-height: 300px !important;
        display: flex !important;
        flex-direction: column !important;
        justify-content: flex-start !important;
        align-items: center !important;
    }
    
    /* Hover effects */
    #how-it-works-section .step-card:hover {
        transform: translateY(-8px) !important;
        box-shadow: 0 12px 40px rgba(59, 183, 251, 0.15) !important;
        border-color: rgba(59, 183, 251, 0.3) !important;
    }
    
    /* Icon styling */
    #how-it-works-section .action-icon-modern {
        width: 80px !important;
        height: 80px !important;
        border-radius: 50% !important;
        background: linear-gradient(135deg, #3BB7FB 0%, #F6B443 100%) !important;
        display: flex !important;
        align-items: center !important;
        justify-content: center !important;
        margin: 0 auto 2rem auto !important;
        box-shadow: 0 8px 25px rgba(59, 183, 251, 0.3) !important;
        transition: all 0.3s ease !important;
    }
    
    #how-it-works-section .action-icon-modern i {
        font-size: 2rem !important;
        color: white !important;
    }
    
        /* Text styling */
    #how-it-works-section .step-title {
        color: #ffffff !important;
        font-size: 1.4rem !important;
        font-weight: 600 !important;
        margin-bottom: 1rem !important;
        line-height: 1.3 !important;
    }
    
    #how-it-works-section .step-desc {
        color: rgba(255, 255, 255, 0.85) !important;
        font-size: 0.95rem !important;
        line-height: 1.6 !important;
        margin-bottom: 0 !important;
        flex-grow: 1 !important;
    }
    
    /* Content wrapper */
    #how-it-works-section .step-content {
        display: flex !important;
        flex-direction: column !important;
        flex-grow: 1 !important;
        text-align: center !important;
    }
}


/* Home Page CSS End */

/* Register Page Specific CSS Start */
.sign-in-button
{
    transition: transform 0.3s;
}
.sign-in-button:hover
{
     transform: scale(1.07);
    color: #fff !important;
}
/* Register Page Specific CSS End */

/* Navbar links */
.navbar-nav .nav-link {
    color: #cccccc !important;
    font-weight: 500 !important;
    font-size: 1.08rem;
    margin-right: 0.5rem;
    transition: color 0.2s;
}
.navbar-toggler:focus {
    outline: none;
    box-shadow: none;
}
.navbar-nav .nav-link:hover {
    color: #fff !important;
}
/*  Navigation Sign Up button styles */
.signup-btn {
    background: linear-gradient(to right, #3BB7FB, #F6B443);
    color: #14161A !important;
    width: 100px;
    font-weight: 600;
    border-radius: 8px;
    padding: 6px 18px;
    border: none;
    transition: transform 0.2s;
}
.signup-btn:hover {
    transform: scale(1.07);
    color: #fff !important;
    background: linear-gradient(to right, #3BB7FB 80%, #F6B443 100%);
}

/* Navbar layout and centering */
.navbar-nav {
    width: 100%;
    justify-content: center;
    align-items: center;
    transition: all 0.3s cubic-bezier(.4,0,.2,1);
}

/* Home link centering and order */
.home-center-link {
    flex: 1 1 auto;
    display: flex;
    justify-content: center;
    transition: background 0.3s, color 0.3s;
    order: 1;
}
.navbar-nav .nav-item:nth-child(2) {
    order: 2;
}
.navbar-nav .nav-item:nth-child(3) {
    order: 3;
}
/* Nav bar styling ends here (More in Media queries) */

/* ========== Form Styles ========== */
/* Error Message Styles */
.error-message {
    background-color: #dc3545 !important;
    border: 2px solid #b02a37 !important;
    color: #ffffff !important;
    border-radius: 10px;
    padding: 15px 20px;
    margin-bottom: 25px;
    font-size: 15px;
    font-weight: 600;
    display: flex;
    align-items: center;
    box-shadow: 0 4px 12px rgba(220, 53, 69, 0.25);
    animation: shake 0.5s ease-in-out;
}
.error-message i {
    margin-right: 10px;
    font-size: 18px;
}

/* Shake animation for error messages */
@keyframes shake {
    0%, 100% { transform: translateX(0); }
    25% { transform: translateX(-5px); }
    75% { transform: translateX(5px); }
}

.form-container .form-group {
    text-align: left;
    margin-bottom: 18px;
}

.form-container .form-label {
    display: block;
    font-size: 15px;
    font-weight: 500;
    color: #D5D8DF;
    margin-bottom: 6px;
    margin-left: 2px;
}

.form-container .form-control {
    width: 100%;
    height: 45px;
    padding: 10px;
    border: 2px solid #33363D;
    background-color: #181B22;
    border-radius: 5px;
    font-size: 14px;
}

/* General form container styling for login and signup pages */
.form-container {
    min-height: 65vh;  
    height: auto;   
    width: 90%;
    max-width: 600px;
    margin: 100px auto;
    background-color: #1F2229;
    padding: 40px;
    border-radius: 20px;
    text-align: center;
    box-shadow: 0 4px 8px rgba(0, 0, 0, 0.1);
    background-color: #181B22;
    transition: transform 0.5s ease-in-out;
    box-sizing: border-box; /* Ensure padding is included in width/height */
    overflow-wrap: break-word; /* Prevent long words from overflowing */
    word-break: break-word;
    overflow: hidden; /* Hide accidental overflow */
}
.form-container .form-control:not(:placeholder-shown) {
    color: #fff;
    transition: background 0.3s, color 0.3s;
}
/* Force dark background and text color for autofilled inputs */
.form-container input:-webkit-autofill,
.form-container input:-webkit-autofill:focus,
.form-container input:-webkit-autofill:hover,
.form-container input:-webkit-autofill:active {
    -webkit-box-shadow: 0 0 0 1000px #181B22 inset !important;
    box-shadow: 0 0 0 1000px #181B22 inset !important;
    -webkit-text-fill-color: #fff !important;
    caret-color: #fff !important;
    transition: background-color 5000s ease-in-out 0s;
}
.form-container h2, .form-container h3 {
    text-align: center;
    color: #D5D8DF;
    margin-bottom: 20px;
}
.form-container form p {
    text-align: center;
    color: #b0b3b8;
    margin-top: 18px;
    font-size: 1.3rem;
}
.form-control::placeholder {
    font-size: 1.08em;
    font-weight: 600;
    opacity: 1;
}
.form-container button {
    display: block;
    background: linear-gradient(to right, #3BB7FB, #F6B443);
    color: #14161A;
    width: 100%;
    margin: 18px auto;
    padding: 10px;
    font-size: 20px;
    border: none;
    border-radius: 25px;
    cursor: pointer;
    font-weight: bold;
}
.form-container button:hover {
    background: linear-gradient(to right, #3BB7FB, #F6B443); /* keep gradient bright */
    color: #14161A;
    box-shadow: 0 4px 16px 0 rgba(63, 183, 251, 0.10), 0 2px 8px 0 rgba(246, 180, 67, 0.10);
    transition: box-shadow 0.2s, background 0.3s, color 0.3s;
}

/* Forgot password link */
.forgot-password {
    font-size: 1.3rem;
    text-decoration: underline;
}
.form-container a:hover {
    text-decoration: underline;
}

/* Login box label and link styles */
#login-box label {
    font-size: 13px;
}
#login-box a {
    text-decoration: underline;
    cursor: pointer;
}

/* ========== Login Logo & Welcome Section ========== */
.login-logo {
    display: flex;
    justify-content: center;
    align-items: center;
    margin-bottom: 18px;
}
.welcome-section {
    margin-bottom: 28px;
}
.welcome-title {
    color: #222;
    font-size: 1.6rem;
    font-weight: 700;
    margin-bottom: 6px;
    text-align: center;
}
.welcome-desc {
    color: #D5D8DF;
    font-size: 1rem;
    text-align: center;
    margin-bottom: 0;
}

/* ========== Input Icon Styles ========== */
.input-icon {
    position: relative;
}
.input-icon-left {
    position: absolute;
    left: 10px;
    top: 68%;
    transform: translateY(-50%);
    color: #b0b3b8;
    pointer-events: none;
    font-size: 1.1em;
}
.input-icon input.form-control {
    padding-left: 40px; /* Make space for the icon */
}

/* ========== Dashboard Styles ========== */
/* Dashboard Background */
.dashboard-bg {
    background: linear-gradient(135deg, #18191E, #15181D, #0D0E10);
    background-attachment: fixed;
    min-height: 100vh;
}

/* Dashboard Stat Cards */
.dashboard-stats .stat-card {
    background: #23242a;
    border: 1px solid rgba(120,130,150,0.10);
    border-radius: 18px;
    padding: 1.5rem 1rem;
    margin-bottom: 1rem;
    box-shadow: 0 2px 16px 0 rgba(63, 183, 251, 0.06), 0 1px 4px 0 rgba(246, 180, 67, 0.06);
    color: #fff;
    font-weight: 600;
    font-size: 1.1rem;
    transition: transform 0.18s, box-shadow 0.18s;
    cursor: pointer;
    display: flex;
    flex-direction: column;
    justify-content: center;
    align-items: center;
    font-family: 'Montserrat', 'Segoe UI', sans-serif;
}
.dashboard-stats .stat-card:hover {
    transform: translateY(-6px) scale(1.03);
    box-shadow: 0 8px 32px 0 rgba(63, 183, 251, 0.13), 0 4px 16px 0 rgba(246, 180, 67, 0.13);
}
.dashboard-stats .stat-card .stat-value {
    font-size: 2.1rem;
    font-weight: 700;
    margin-top: 0.5rem;
    background: linear-gradient(to right, #3BB7FB, #F6B443);
    -webkit-background-clip: text;
    -webkit-text-fill-color: transparent;
    background-clip: text;
    color: transparent;
    font-family: 'Montserrat', Arial, sans-serif;
}
.dashboard-stats .stat-card .stat-label {
    color: #b0b3b8;
    font-size: 1rem;
    font-weight: 500;
}

/* Dashboard layout and section cards */
.dashboard-main {
    min-height: 100vh;
    padding-top: 2rem;
    padding-bottom: 3rem;
    background: transparent;
}

.dashboard-content {
    max-width: 1200px;
    margin: 0 auto;
    padding: 0 1rem;
}

/* Section "card" backgrounds - matching the home page design */
.dashboard-welcome,
.dashboard-actions,
.trending-books {
    background: #23242a;
    border: none;
    border-radius: 18px;
    box-shadow: 0 2px 16px 0 rgba(63, 183, 251, 0.06), 0 1px 4px 0 rgba(246, 180, 67, 0.06);
    padding: 2.5rem 2rem;
    margin-bottom: 2.5rem;
    transition: transform 0.18s, box-shadow 0.18s;
}

/* Ensure equal height for action and insights cards */
.dashboard-actions,
.swap-insights {
    display: flex;
    flex-direction: column;
}

.dashboard-actions .actions-grid,
.swap-insights .insights-content {
    flex-grow: 1;
    display: flex;
    flex-direction: column;
    justify-content: space-between;
}

/* Dashboard headings - consistent with home page */
.dashboard-welcome h1,
.dashboard-actions h2,
.trending-books h2,
.recent-activity h2 {
    color: #fff;
    font-weight: 700;
    font-family: 'Montserrat', 'Segoe UI', sans-serif;
    margin-bottom: 1rem;
}
.dashboard-welcome h1 {
    font-size: 2.8rem;
    margin-bottom: 0.5rem;
}
.dashboard-actions h2,
.trending-books h2 {
    font-size: 2.2rem;
}
.dashboard-welcome p,
.dashboard-actions p,
.trending-books p {
    color: #b0b3b8;
    font-size: 1.15rem;
    margin-bottom: 2rem;
}

/* ========== Quick Actions ========== */
.actions-grid {
    margin: 0;
}

.actions-grid .row {
    margin-left: -10px;
    margin-right: -10px;
}

.actions-grid .col-6 {
    padding-left: 10px;
    padding-right: 10px;
}

.actions-grid .action-card {
    background: #23242a;
    border-radius: 18px;
    border: 1px solid rgba(120,130,150,0.10);
    box-shadow: 0 2px 16px 0 rgba(63, 183, 251, 0.06), 0 1px 4px 0 rgba(246, 180, 67, 0.06);
    transition: transform 0.18s, box-shadow 0.18s, background 0.18s;
    color: #fff;
    width: 100%;
    height: 130px;
    font-size: 1rem;
    font-weight: 600;
    font-family: 'Montserrat', 'Segoe UI', sans-serif;
    text-decoration: none;
    display: flex;
    flex-direction: column;
    justify-content: center;
    align-items: center;
    cursor: pointer;
    text-align: center;
}

.actions-grid .action-card:hover {
    background: linear-gradient(to right, #3BB7FB, #F6B443);
    color: #14161A;
    transform: translateY(-4px) scale(1.02);
    box-shadow: 0 8px 32px 0 rgba(63, 183, 251, 0.13), 0 4px 16px 0 rgba(246, 180, 67, 0.13);
    text-decoration: none;
}

.actions-grid .action-card .action-icon {
    font-size: 2rem;
    margin-bottom: 0.5rem;
    transition: transform 0.18s;
    display: block;
}

.actions-grid .action-card:hover .action-icon {
    transform: scale(1.1);
}

/* ========== Recent Activity ========== */
.recent-activity {
    background: #23242a;
    border-radius: 18px;
    box-shadow: 0 2px 16px 0 rgba(63, 183, 251, 0.06), 0 1px 4px 0 rgba(246, 180, 67, 0.06);
    padding: 2rem 1.5rem;
    color: #fff;
    width: 100%;
    min-height: 200px;
    font-size: 1rem;
    font-family: 'Segoe UI', sans-serif;
    transition: transform 0.18s, box-shadow 0.18s;
}
.recent-activity:hover {
    transform: translateY(-3px);
    box-shadow: 0 8px 32px 0 rgba(63, 183, 251, 0.08), 0 4px 16px 0 rgba(246, 180, 67, 0.08);
}
.recent-activity h2 {
    font-size: 1.5rem;
    margin-bottom: 0.5rem;
}
.recent-activity p {
    color: #b0b3b8;
    font-size: 1rem;
    margin-bottom: 1.5rem;
}
.recent-activity ul {
    list-style: none;
    padding-left: 0;
    width: 100%;
}
.recent-activity li {
    margin-bottom: 1rem;
    font-size: 0.95rem;
    position: relative;
    padding-left: 1.5em;
    line-height: 1.4;
    color: #d5d8df;
}
.recent-activity li::before {
    content: "•";
    color: #3BB7FB;
    position: absolute;
    left: 0;
    font-size: 1.4em;
    top: -2px;
    font-weight: bold;
}
.activity-time {
    color: #F6B443;
    font-size: 0.85em;
    font-weight: 500;
    display: block;
    margin-top: 0.2rem;
}

/* ========== Trending Books ========== */
.trending-books .book-cards {
    display: flex;
    flex-wrap: wrap;
    margin-left: -15px;
    margin-right: -15px;
}

.trending-books .book-cards > [class*="col-"] {
    padding-left: 15px;
    padding-right: 15px;
    display: flex;
}

.book-card {
    background: #23242a;
    border-radius: 18px;
    box-shadow: 0 2px 16px 0 rgba(63, 183, 251, 0.06), 0 1px 4px 0 rgba(246, 180, 67, 0.06);
    border: 1px solid rgba(120,130,150,0.10);
    padding: 1.5rem 1rem;
    display: flex;
    flex-direction: column;
    align-items: center;
    justify-content: flex-start;
    transition: transform 0.18s, box-shadow 0.18s, background 0.18s;
    cursor: pointer;
    width: 100%;
    min-height: 280px;
    margin-bottom: 0;
}

.book-card:hover {
    background: linear-gradient(to right, #3BB7FB, #F6B443);
    color: #14161A;
    transform: translateY(-6px) scale(1.03);
    box-shadow: 0 8px 32px 0 rgba(63, 183, 251, 0.13), 0 4px 16px 0 rgba(246, 180, 67, 0.13);
}

.book-card:hover .book-title,
.book-card:hover .book-author {
    color: #14161A;
    font-weight: 700;
}

.book-img {
    width: 100%;
    max-width: 120px;
    height: 160px;
    object-fit: cover;
    border-radius: 12px;
    margin-bottom: 1rem;
    background: #18191E;
    box-shadow: 0 4px 16px 0 rgba(63, 183, 251, 0.06), 0 2px 8px 0 rgba(246, 180, 67, 0.06);
    transition: transform 0.18s, box-shadow 0.18s;
}

.book-card:hover .book-img {
    transform: scale(1.05);
    box-shadow: 0 8px 24px 0 rgba(63, 183, 251, 0.12), 0 4px 12px 0 rgba(246, 180, 67, 0.12);
}

.book-title {
    font-size: 1rem;
    font-weight: 600;
    color: #fff;
    text-align: center;
    margin-bottom: 0.5rem;
    transition: color 0.18s, font-weight 0.18s;
    font-family: 'Montserrat', 'Segoe UI', sans-serif;
    line-height: 1.3;
    flex-grow: 1;
    display: flex;
    align-items: center;
    justify-content: center;
}

.book-author {
    font-size: 0.9rem;
    font-weight: 500;
    color: #b0b3b8;
    text-align: center;
    transition: color 0.18s, font-weight 0.18s;
    font-family: 'Segoe UI', sans-serif;
    line-height: 1.2;
    margin-top: auto;
}

/* ========== No Books Placeholder ========== */
.no-books-placeholder {
    background: #23242a;
    border-radius: 18px;
    box-shadow: 0 2px 16px 0 rgba(63, 183, 251, 0.06), 0 1px 4px 0 rgba(246, 180, 67, 0.06);
    padding: 3rem 2rem;
    text-align: center;
    color: #fff;
}
.placeholder-icon {
    font-size: 3rem;
    opacity: 0.6;
}
.no-books-placeholder h4 {
    color: #fff;
    font-family: 'Montserrat', 'Segoe UI', sans-serif;
    font-weight: 600;
    margin-bottom: 1rem;
}
.no-books-placeholder p {
    color: #b0b3b8;
    font-size: 1rem;
    margin-bottom: 0;
}

 


/* My Library CSS START */
/* navbar bits */
.logo-icon{
    display:flex;
    align-items:center;
}
.profile-icon{font-size:1.5rem;
    color:#7C6AE6;
}

/* header */
.page-title{
    font-weight:700;
    color:#fff;
}
.title-icon{
    font-size:2rem;
    vertical-align:middle;
}
.title-icon-img{
height:3.5rem;
width:3.5rem;
object-fit:contain;
vertical-align:middle;
}
.subtitle{
    color:#b0b3b8;
    font-size:1.1rem;
}


/* Search bar container */
.search-box {
  position: relative;
  width: 40%;
}

/* Wishlist specific search bar styles */
.wishlist-search-container {
  max-width: 500px;
}

.wishlist-search-box {
  background: #23242a;
  border: 1px solid rgba(120,130,150,.2);
  border-radius: 12px;
  padding: 0.3rem;
  position: relative;
  transition: all 0.3s ease;
<<<<<<< HEAD
}

.wishlist-search-box:focus-within {
  border-color: rgba(59, 183, 251, 0.6);
  box-shadow: 0 0 0 4px rgba(59, 183, 251, 0.15);
  transform: translateY(-1px);
}

.wishlist-search-icon {
  background: transparent !important;
  border: none !important;
  color: #3BB7FB !important;
  font-size: 1rem;
  padding-left: 1rem;
}

.wishlist-search-input {
  background: transparent !important;
  border: none !important;
  color: #fff !important;
  font-size: 0.95rem;
  padding: 0.75rem 1rem;
  padding-left: 0.5rem;
}

.wishlist-search-input:focus {
  background: transparent !important;
  border: none !important;
  color: #fff !important;
  box-shadow: none !important;
  outline: none !important;
}

.wishlist-search-input::placeholder {
  color: #8b94a1;
  opacity: 1;
  font-weight: 500;
}

/* Library specific search bar styles */
.library-search-container {
  max-width: 500px;
}

.library-search-box {
  background: #23242a;
  border: 1px solid rgba(120,130,150,.2);
  border-radius: 12px;
  padding: 0.3rem;
  position: relative;
  transition: all 0.3s ease;
}

.library-search-box:focus-within {
  border-color: rgba(59, 183, 251, 0.6);
  box-shadow: 0 0 0 4px rgba(59, 183, 251, 0.15);
  transform: translateY(-1px);
}

.library-search-icon {
  background: transparent !important;
  border: none !important;
  color: #3BB7FB !important;
  font-size: 1rem;
  padding-left: 1rem;
}

.library-search-input {
  background: transparent !important;
  border: none !important;
  color: #fff !important;
  font-size: 0.95rem;
  padding: 0.75rem 1rem;
  padding-left: 0.5rem;
}

.library-search-input:focus {
  background: transparent !important;
  border: none !important;
  color: #fff !important;
  box-shadow: none !important;
  outline: none !important;
}

.library-search-input::placeholder {
  color: #8b94a1;
  opacity: 1;
  font-weight: 500;
}

/* History-style search bar design for all pages */
.history-style-search-container {
  background: #23242a;
  border: 1px solid rgba(120,130,150,.1);
  border-radius: 14px;
  padding: 0.6rem 0.75rem;
  box-shadow: 0 2px 12px rgba(0,0,0,.2);
  display: flex;
  align-items: center;
  gap: 0.45rem;
  margin-bottom: 1.1rem;
  transition: all 0.3s ease;
}

.history-style-search-container:focus-within {
  border-color: rgba(59, 183, 251, 0.35);
  box-shadow: 0 4px 20px rgba(59, 183, 251, 0.1);
  transform: translateY(-1px);
}

.history-style-search-input {
  background: #1E1F23;
  border: 1px solid #2A2D35;
  border-radius: 999px;
  padding: 0.48rem 0.9rem;
  font-size: 0.92rem;
  font-weight: 700;
  color: #e6e9ee;
  flex: 1;
  transition: all 0.2s ease;
  outline: none;
}

.history-style-search-input:focus {
  background: #1E1F23;
  border-color: rgba(59, 183, 251, 0.35);
  color: #fff;
  box-shadow: 0 0 0 2px rgba(59, 183, 251, 0.1);
}

.history-style-search-input::placeholder {
  color: #8b94a1;
  opacity: 1;
  font-weight: 500;
}

.history-style-search-icon {
  background: linear-gradient(135deg, rgba(59, 183, 251, 0.14), rgba(246, 180, 67, 0.14));
  border: 1px solid rgba(59, 183, 251, 0.35);
  border-radius: 999px;
  padding: 0.48rem 0.9rem;
  color: #fff;
  font-size: 0.92rem;
  font-weight: 700;
  display: inline-flex;
  align-items: center;
  gap: 0.45rem;
  transition: all 0.2s ease;
  cursor: pointer;
  user-select: none;
}

.history-style-search-icon:hover {
  background: linear-gradient(135deg, rgba(59, 183, 251, 0.2), rgba(246, 180, 67, 0.2));
  border-color: rgba(59, 183, 251, 0.5);
  transform: translateY(-1px);
}

.history-style-search-icon i {
  font-size: 1rem;
  opacity: 0.95;
}
=======
}

.wishlist-search-box:focus-within {
  border-color: rgba(59, 183, 251, 0.6);
  box-shadow: 0 0 0 4px rgba(59, 183, 251, 0.15);
  transform: translateY(-1px);
}

.wishlist-search-icon {
  background: transparent !important;
  border: none !important;
  color: #3BB7FB !important;
  font-size: 1rem;
  padding-left: 1rem;
}

.wishlist-search-input {
  background: transparent !important;
  border: none !important;
  color: #fff !important;
  font-size: 0.95rem;
  padding: 0.75rem 1rem;
  padding-left: 0.5rem;
}

.wishlist-search-input:focus {
  background: transparent !important;
  border: none !important;
  color: #fff !important;
  box-shadow: none !important;
  outline: none !important;
}

.wishlist-search-input::placeholder {
  color: #8b94a1;
  opacity: 1;
  font-weight: 500;
}

/* Library specific search bar styles */
.library-search-container {
  max-width: 500px;
}

.library-search-box {
  background: #23242a;
  border: 1px solid rgba(120,130,150,.2);
  border-radius: 12px;
  padding: 0.3rem;
  position: relative;
  transition: all 0.3s ease;
}

.library-search-box:focus-within {
  border-color: rgba(59, 183, 251, 0.6);
  box-shadow: 0 0 0 4px rgba(59, 183, 251, 0.15);
  transform: translateY(-1px);
}

.library-search-icon {
  background: transparent !important;
  border: none !important;
  color: #3BB7FB !important;
  font-size: 1rem;
  padding-left: 1rem;
}

.library-search-input {
  background: transparent !important;
  border: none !important;
  color: #fff !important;
  font-size: 0.95rem;
  padding: 0.75rem 1rem;
  padding-left: 0.5rem;
}

.library-search-input:focus {
  background: transparent !important;
  border: none !important;
  color: #fff !important;
  box-shadow: none !important;
  outline: none !important;
}

.library-search-input::placeholder {
  color: #8b94a1;
  opacity: 1;
  font-weight: 500;
}

/* History-style search bar design for all pages */
.history-style-search-container {
  background: #23242a;
  border: 1px solid rgba(120,130,150,.1);
  border-radius: 14px;
  padding: 0.6rem 0.75rem;
  box-shadow: 0 2px 12px rgba(0,0,0,.2);
  display: flex;
  align-items: center;
  gap: 0.45rem;
  margin-bottom: 1.1rem;
  transition: all 0.3s ease;
}

.history-style-search-container:focus-within {
  border-color: rgba(59, 183, 251, 0.35);
  box-shadow: 0 4px 20px rgba(59, 183, 251, 0.1);
  transform: translateY(-1px);
}

.history-style-search-input {
  background: #1E1F23;
  border: 1px solid #2A2D35;
  border-radius: 999px;
  padding: 0.48rem 0.9rem;
  font-size: 0.92rem;
  font-weight: 700;
  color: #e6e9ee;
  flex: 1;
  transition: all 0.2s ease;
  outline: none;
}

.history-style-search-input:focus {
  background: #1E1F23;
  border-color: rgba(59, 183, 251, 0.35);
  color: #fff;
  box-shadow: 0 0 0 2px rgba(59, 183, 251, 0.1);
}

.history-style-search-input::placeholder {
  color: #8b94a1;
  opacity: 1;
  font-weight: 500;
}

.history-style-search-icon {
  background: linear-gradient(135deg, rgba(59, 183, 251, 0.14), rgba(246, 180, 67, 0.14));
  border: 1px solid rgba(59, 183, 251, 0.35);
  border-radius: 999px;
  padding: 0.48rem 0.9rem;
  color: #fff;
  font-size: 0.92rem;
  font-weight: 700;
  display: inline-flex;
  align-items: center;
  gap: 0.45rem;
  transition: all 0.2s ease;
  cursor: pointer;
  user-select: none;
}

.history-style-search-icon:hover {
  background: linear-gradient(135deg, rgba(59, 183, 251, 0.2), rgba(246, 180, 67, 0.2));
  border-color: rgba(59, 183, 251, 0.5);
  transform: translateY(-1px);
}

.history-style-search-icon i {
  font-size: 1rem;
  opacity: 0.95;
}
>>>>>>> 9e46ab98
/* Removed conflicting #library-search rule - now using .library-search-input class */
/* Legacy search input styling - only for specific pages that need it */
.search-input.legacy-search{
  position: relative;            
  z-index: 1;
  background: #23242a;
  color: #e6e9ee;                
  border: 1px solid #3a3f46;
  height: 44px;
  padding-left: 40px;           
  border-radius: 10px;
  box-shadow: none;
  font-size: 1.08rem;
  transition: border-color .2s, box-shadow .2s;
}
.search-input.legacy-search::placeholder {
  color: #8b94a1;
  opacity: 1;
  font-weight: 500;
}

.search-input.legacy-search:focus {
  background: #23242a;
  color: #fff;
  border-color: #4b515a;
  box-shadow: 0 0 0 .2rem rgba(63,183,251,.12);
}
/* left icon inside the field */
.search-icon{
  position: absolute;
  z-index: 2;                    /* <-- on top of the input */
  left: 14px;
  top: 50%;
  transform: translateY(-50%);
  font-size: 1.1rem;
  color: #8b94a1;                /* same tone as placeholder */
  pointer-events: none;
  line-height: 1;
}

/* make sure Bootstrap doesn't clip anything weird */
.search-wrap .form-control{
  background-clip: padding-box;
}
/* empty state */
.empty-state-icon{font-size:4rem;color:#444;}
.empty-title{font-weight:700;color:#fff;}
.empty-text{color:#b0b3b8;}
.first-book-btn{min-width:180px;}

/* book cards */
/* Enhanced Card Styling with Premium Effects */
.card-dark{
    background: linear-gradient(135deg, #1E1F23 0%, #2A2D35 100%);
    border: 1px solid rgba(59, 183, 251, 0.15);
    border-radius: 20px;
    box-shadow: 
        0 15px 35px rgba(0, 0, 0, 0.2),
        inset 0 1px 0 rgba(255, 255, 255, 0.1);
    transition: all 0.4s cubic-bezier(0.4, 0, 0.2, 1);
    overflow: hidden;
    position: relative;
    backdrop-filter: blur(10px);
}

.card-dark::before {
    content: '';
    position: absolute;
    top: 0;
    left: 0;
    right: 0;
    height: 2px;
    background: linear-gradient(90deg, #3BB7FB, #F6B443);
    opacity: 0;
    transition: opacity 0.4s ease;
}

.card-dark:hover::before {
    opacity: 1;
}

.card-dark:hover {
    background: linear-gradient(135deg, rgba(59, 183, 251, 0.08) 0%, rgba(246, 180, 67, 0.08) 100%);
    border-color: rgba(59, 183, 251, 0.3);
    transform: translateY(-10px) scale(1.02);
    box-shadow: 
        0 30px 60px rgba(0, 0, 0, 0.3),
        0 0 0 1px rgba(59, 183, 251, 0.2),
        inset 0 1px 0 rgba(255, 255, 255, 0.2);
}

/* Smooth Page Transitions */
.container-fluid {
    animation: fadeInUp 0.6s ease-out;
}

@keyframes fadeInUp {
    from {
        opacity: 0;
        transform: translateY(30px);
    }
    to {
        opacity: 1;
        transform: translateY(0);
    }
}

/* Staggered Card Animation */
.card-dark:nth-child(1) { animation-delay: 0.1s; }
.card-dark:nth-child(2) { animation-delay: 0.2s; }
.card-dark:nth-child(3) { animation-delay: 0.3s; }
.card-dark:nth-child(4) { animation-delay: 0.4s; }

/* Enhanced Hover Effects for Interactive Elements */
.clickable {
    cursor: pointer;
    transition: all 0.3s ease;
    position: relative;
}

.clickable:hover {
    color: #3BB7FB;
    transform: translateX(3px);
}

.clickable::after {
    content: '';
    position: absolute;
    bottom: -2px;
    left: 0;
    width: 0;
    height: 2px;
    background: linear-gradient(90deg, #3BB7FB, #F6B443);
    transition: width 0.3s ease;
}

.clickable:hover::after {
    width: 100%;
}

.card-dark .card-header {
    background: transparent;
    border-bottom: 1px solid rgba(59, 183, 251, 0.15);
    padding: 1.5rem 1.5rem 1rem;
}

.card-dark .card-title {
    color: #ffffff;
    font-weight: 600;
    margin-bottom: 0;
    font-size: 1.1rem;
}

.card-dark .card-title i {
    color: #3BB7FB;
    margin-right: 0.5rem;
}

.card-dark .card-body {
    padding: 1.5rem;
}
.card-cover{height:220px;object-fit:cover;border-top-left-radius:12px;border-top-right-radius:12px;}
.card-body-compact{padding:.8rem;}
.card-title-white{font-weight:700;color:#fff;margin-bottom:.25rem;}
.author-text{color:#b0b3b8;font-size:.9rem;margin-bottom:.5rem;}
.text-muted-light{color:#929BA2 !important;}

/* stats (original structure preserved) */
.stats-container{max-width:1100px;margin:0 auto;}
.stats-inner{background:#23242a;border-radius:18px;box-shadow:0 2px 16px rgba(63,183,251,.06),0 1px 4px rgba(246,180,67,.06);}
.stats-title{
    font-weight:700;
    font-size:1.2rem;
    color:#fff;
    margin-top: 12px;
}
.stat-value{
    font-weight:700;
    font-size:1.2rem;
    color:#fff;
}
.stat-label{color:#b0b3b8;}

/* modal */
.modal-dark{
    background:#23242a;
    border-radius:18px;
    color:#fff;
}
.modal-header-no-border{
    border:none;
}
.modal-footer-no-border{
    border:none;
}
.modal-close{
    color:#b0b3b8;font-size:2rem;
}

/* inputs/selects inside modal */
.input-dark{
    background:#18191E;
    color:#fff;
    border:none;
}
.select-dark{
    background:#18191E;
    color:#fff;
    border:none;
}

/* upload area */
.upload-drop{
    border:1.5px dashed #444;
    border-radius:12px;
    width:100%;
    height:110px;
    display:flex;
    flex-direction:column;
    align-items:center;
    justify-content:center;
    cursor:pointer;
    position:relative;
}
.upload-icon{
    font-size:2.2rem;
    color:#b0b3b8;
}
.upload-text{
    color:#b0b3b8;
    font-size:.95rem;
}
.upload-input{
    opacity:0;
    width:100%;
    height:100%;
    position:absolute;
    left:0;
    top:0;
    cursor:pointer;
}

/* condition emojis */
.condition-stack{
    gap:.3rem;
}
.condition-emoji{
    opacity:.5;
    transition:opacity .2s;
}
.form-check-input:checked ~ .condition-emoji{
    opacity:1;
}

/* header add button – keep thin on phones */
.header-add-btn{
    min-width:100px;
    font-weight:600;
}
@media (max-width:576px){
  .header-add-btn{
    padding:.3rem .6rem;
    font-size:.9rem;
    min-width:auto;
}
}
/* LIBRARY CSS END */




/* ========== Placeholder Page Styles ========== */
.page-icon-large {
    font-size: 5rem;
    color: #3BB7FB;
}

.page-icon-large i {
    display: inline-block;
    padding: 20px;
    background: rgba(59, 183, 251, 0.1);
    border-radius: 40%;
}

.coming-soon-card {
    background: #23242a;
    border-radius: 18px;
    padding: 40px;
    box-shadow: 0 2px 16px 0 rgba(63, 183, 251, 0.06), 0 1px 4px 0 rgba(246, 180, 67, 0.06);
    border: 1px solid rgba(120,130,150,0.10);
    transition: transform 0.18s, box-shadow 0.18s;
}

.coming-soon-card:hover {
    transform: translateY(-3px);
    box-shadow: 0 8px 32px 0 rgba(63, 183, 251, 0.08), 0 4px 16px 0 rgba(246, 180, 67, 0.08);
}

.coming-soon-card h3 {
    color: #fff;
    font-weight: 600;
    font-family: 'Montserrat', 'Segoe UI', sans-serif;
}

.feature-preview {
    margin: 20px 0;
}

.feature-preview h5 {
    color: #fff;
    font-weight: 600;
    margin-bottom: 1rem;
}

.feature-item {
    padding: 8px 0;
    color: #b0b3b8;
    font-size: 0.95rem;
}

.feature-item:not(:last-child) {
    border-bottom: 1px solid #3a3b40;
}

/* Responsive adjustments */
@media (max-width: 768px) {
    .page-icon-large {
        font-size: 4rem;
    }
    
    .coming-soon-card {
        padding: 30px 20px;
        margin: 0 15px;
    }
}

/* ========== Responsive Design ========== */
/* Large screens and below */
@media (max-width: 1199.98px) {
    .dashboard-welcome h1 {
        font-size: 2.5rem;
    }
    .dashboard-actions h2,
    .trending-books h2 {
        font-size: 2rem;
    }

}

/* Medium screens and below */
@media (max-width: 991.98px) {
    .dashboard-main {
        padding: 1rem 0.5rem 2rem 0.5rem;
    }
    .dashboard-welcome,
    .dashboard-actions,
    .trending-books {
        padding: 2rem 1.5rem;
        margin-bottom: 2rem;
    }
    .dashboard-welcome h1 {
        font-size: 2.2rem;
    }
    .dashboard-actions h2,
    .trending-books h2 {
        font-size: 1.8rem;
    }
    .dashboard-actions .quick-actions,
    .dashboard-actions .recent-activity {
        min-width: 100%;
        margin-right: 0;
        margin-bottom: 2rem;
    }
    .dashboard-stats .stat-card,
    .actions-grid .action-card,
    .book-card,
    .recent-activity {
        min-width: 100%;
        margin-right: 0;
    }
    .recent-activity {
        min-height: 180px;
        padding: 1.5rem 1.2rem;
    }
        .search-box {
 width: 90%;
}
}

/* Small screens and below */
@media (max-width: 767.98px) {
    .dashboard-main {
        padding: 0.5rem 0.25rem 1.5rem 0.25rem;
    }
    .dashboard-welcome,
    .dashboard-actions,
    .trending-books {
        padding: 1.5rem 1rem;
        margin-bottom: 1.5rem;
    }
    .dashboard-welcome h1 {
        font-size: 2rem;
    }
    .dashboard-actions h2,
    .trending-books h2 {
        font-size: 1.6rem;
    }
    .dashboard-stats .stat-card {
        font-size: 1rem;
        padding: 1.2rem 0.8rem;
        height: 100px;
    }
    .dashboard-stats .stat-card .stat-value {
        font-size: 1.8rem;
    }
    .actions-grid .action-card {
        height: 120px;
        font-size: 1.1rem;
        padding: 1rem 0.5rem;
    }
    .actions-grid .action-card .action-icon {
        font-size: 2rem;
        margin-bottom: 0.5rem;
    }
    .book-card {
        height: 180px;
        padding: 1rem 0.8rem;
    }
    .book-img {
        max-width: 80px;
        height: 100px;
    }
    .book-title {
        font-size: 0.9rem;
    }
    .recent-activity {
        min-height: 160px;
        padding: 1.2rem 1rem;
    }
}

/* Extra small screens */
@media (max-width: 575.98px) {
    .dashboard-welcome h1 {
        font-size: 1.8rem;
    }
    .dashboard-actions h2,
    .trending-books h2 {
        font-size: 1.4rem;
    }
    .dashboard-stats .stat-card {
        padding: 1rem 0.5rem;
        height: 90px;
    }
    .dashboard-stats .stat-card .stat-value {
        font-size: 1.6rem;
    }
    .actions-grid .action-card {
        height: 110px;
        font-size: 1rem;
    }
    .book-card {
        height: 160px;
    }
    .book-img {
        max-width: 70px;
        height: 80px;
    }
    .cta-btn {
        width: 50%;
        height: 6rem;
    }
}

@media (max-width: 991.98px) {
    .how-title { font-size: 2.2rem; }
    .cta-title { font-size: 1.5rem; }
    .cta-box { padding: 1.5rem 0.5rem; }
    .step-number { font-size: 2rem; }
}



/* 
Commented temporarily
@media (max-width: 991.98px) {
    .why-card {
        max-width: 90vw;
        padding: 1.2rem 0.7rem;
    }
}
@media (max-width: 767.98px) {
    .why-card {
        max-width: 100vw;
        padding: 1rem 0.5rem;
    }
} */

/* ========== New Dashboard Sections ========== */

/* Swap Insights - Consistent with main sections */
.swap-insights {
    background: #23242a;
    border: none;
    border-radius: 18px;
    box-shadow: 0 2px 16px 0 rgba(63, 183, 251, 0.06), 0 1px 4px 0 rgba(246, 180, 67, 0.06);
    padding: 2.5rem 2rem;
    margin-bottom: 2.5rem;
    transition: transform 0.18s, box-shadow 0.18s;
}

.swap-insights h2 {
    color: #fff;
    font-weight: 700;
    font-family: 'Montserrat', 'Segoe UI', sans-serif;
    font-size: 2.2rem;
    margin-bottom: 1rem;
}

.swap-insights p {
    color: #b0b3b8;
    font-size: 1.15rem;
    margin-bottom: 2rem;
}

.insights-content {
    margin-top: 1rem;
}

.insight-item {
    display: flex;
    align-items: center;
    padding: 1rem;
    background: #2a2c32;
    border-radius: 12px;
    border: 1px solid rgba(120,130,150,0.10);
    margin-bottom: 1rem;
    transition: transform 0.18s, box-shadow 0.18s;
}

.insight-item:hover {
    transform: translateY(-2px);
    box-shadow: 0 4px 16px 0 rgba(63, 183, 251, 0.08);
}

.insight-icon {
    font-size: 1.8rem;
    margin-right: 1.2rem;
    width: 45px;
    text-align: center;
    color: #3BB7FB;
}

.insight-text {
    flex: 1;
}

.insight-title {
    font-size: 0.95rem;
    color: #b0b3b8;
    margin-bottom: 0.3rem;
    font-family: 'Montserrat', 'Segoe UI', sans-serif;
}

.insight-value {
    font-size: 1.3rem;
    font-weight: 700;
    color: #ffffff;
    margin-bottom: 0.3rem;
    font-family: 'Montserrat', 'Segoe UI', sans-serif;
}

.insight-desc {
    font-size: 0.85rem;
    color: #818590;
}

.insight-tip {
    background: linear-gradient(135deg, #3BB7FB15, #F6B44315);
    border: 1px solid #3BB7FB30;
    border-radius: 12px;
    padding: 1rem;
    font-size: 0.9rem;
    color: #e4e6ea;
    margin-top: 1rem;
}

/* Book Discovery Cards - Consistent with main sections */
.book-discovery {
    margin: 0 -15px;
}

.discovery-card {
    background: #23242a;
    border: none;
    border-radius: 18px;
    box-shadow: 0 2px 16px 0 rgba(63, 183, 251, 0.06), 0 1px 4px 0 rgba(246, 180, 67, 0.06);
    padding: 2.5rem 2rem;
    margin-bottom: 2.5rem;
    transition: transform 0.18s, box-shadow 0.18s;
    height: 100%;
}

.discovery-card:hover {
    transform: translateY(-3px);
    box-shadow: 0 8px 32px 0 rgba(63, 183, 251, 0.08), 0 4px 16px 0 rgba(246, 180, 67, 0.08);
}

.discovery-card h3 {
    color: #fff;
    font-weight: 700;
    font-family: 'Montserrat', 'Segoe UI', sans-serif;
    font-size: 2.2rem;
    margin-bottom: 1rem;
}

.discovery-card p {
    color: #b0b3b8;
    font-size: 1.15rem;
    margin-bottom: 2rem;
}

/* Compact Nearby Books - Professional Layout */
.nearby-book-item {
    display: flex;
    align-items: center;
    padding: 0.75rem;
    background: rgba(59, 183, 251, 0.03);
    border-radius: 10px;
    margin-bottom: 0.5rem;
    border: 1px solid rgba(59, 183, 251, 0.08);
    transition: all 0.3s cubic-bezier(0.4, 0, 0.2, 1);
    min-height: 70px;
}

.nearby-book-item:hover {
    transform: translateX(5px);
    background: rgba(59, 183, 251, 0.06);
    border-color: rgba(59, 183, 251, 0.15);
    box-shadow: 0 2px 8px rgba(59, 183, 251, 0.1);
}

.nearby-book-content {
    display: flex;
    align-items: center;
    gap: 0.75rem;
    width: 100%;
}

.book-cover-section {
    flex-shrink: 0;
}

.book-cover-small {
    width: 45px;
    height: 60px;
    object-fit: cover;
    border-radius: 6px;
    border: 1px solid rgba(59, 183, 251, 0.2);
    box-shadow: 0 2px 8px rgba(0, 0, 0, 0.1);
}

.book-details-section {
    flex: 1;
    min-width: 0;
}

.book-title {
    color: #ffffff;
    font-weight: 600;
    font-size: 0.9rem;
    margin-bottom: 0.25rem;
    line-height: 1.3;
    overflow: hidden;
    text-overflow: ellipsis;
    white-space: nowrap;
}

.book-author {
    color: #b0b3b8;
    font-size: 0.8rem;
    margin-bottom: 0.25rem;
    overflow: hidden;
    text-overflow: ellipsis;
    white-space: nowrap;
}

.book-owner {
    color: #b0b3b8;
    font-size: 0.75rem;
    margin-bottom: 0.5rem;
}

.book-actions {
    display: flex;
    align-items: center;
    justify-content: space-between;
    gap: 0.5rem;
}

.location-text {
    color: #3BB7FB;
    font-size: 0.75rem;
    font-weight: 500;
}

.book-actions .btn {
    padding: 0.25rem 0.75rem;
    font-size: 0.75rem;
    border-radius: 6px;
}

.book-emoji {
    font-size: 1.8rem;
    margin-right: 1.2rem;
    width: 45px;
    text-align: center;
}

.book-info {
    flex: 1;
}

.book-title {
    color: #ffffff;
    font-weight: 600;
    font-family: 'Montserrat', 'Segoe UI', sans-serif;
    margin-bottom: 0.3rem;
    font-size: 1rem;
}

.book-distance {
    color: #818590;
    font-size: 0.85rem;
}

/* Trending Genres - Consistent styling */
.trending-genres {
    margin-bottom: 1.5rem;
}

.genre-item {
    margin-bottom: 1.2rem;
}

.genre-bar {
    width: 100%;
    height: 10px;
    background: #2a2c32;
    border-radius: 6px;
    overflow: hidden;
    margin-bottom: 0.6rem;
    border: 1px solid rgba(120,130,150,0.10);
}

.genre-fill {
    height: 100%;
    background: linear-gradient(90deg, #3BB7FB, #F6B443);
    border-radius: 6px;
    transition: width 0.3s ease;
}

.genre-info {
    display: flex;
    justify-content: space-between;
    align-items: center;
}

.genre-name {
    color: #ffffff;
    font-weight: 600;
    font-family: 'Montserrat', 'Segoe UI', sans-serif;
    flex: 1;
    font-size: 1rem;
}

.genre-percent {
    color: #b0b3b8;
    font-size: 0.95rem;
    font-weight: 500;
}

/* Mobile Responsive */
@media (max-width: 767.98px) {
    .dashboard-main {
        padding-top: 1rem;
    }
    
    .dashboard-content {
        padding: 0 0.5rem;
    }
    
    .dashboard-welcome,
    .dashboard-actions,
    .trending-books,
    .swap-insights,
    .discovery-card {
        padding: 1.5rem 1rem;
        margin-bottom: 1.5rem;
    }
    
    .dashboard-welcome h1 {
        font-size: 2rem;
    }
    
    .dashboard-actions h2,
    .trending-books h2,
    .swap-insights h2,
    .discovery-card h3 {
        font-size: 1.6rem;
    }
    
    .actions-grid .action-card {
        height: 110px;
        font-size: 0.9rem;
    }
    
    .actions-grid .action-card .action-icon {
        font-size: 1.8rem;
        margin-bottom: 0.4rem;
    }
    
    .book-card {
        min-height: 260px;
        padding: 1rem 0.75rem;
    }
    
    .book-img {
        max-width: 100px;
        height: 140px;
    }
    
    .insight-item,
    .nearby-book-item {
        padding: 0.75rem;
    }
    
    .insight-icon,
    .book-emoji {
        font-size: 1.4rem;
        width: 35px;
        margin-right: 0.75rem;
    }
    
    .dashboard-stats .stat-card {
        padding: 1rem 0.75rem;
    }
    
    .dashboard-stats .stat-card .stat-value {
        font-size: 1.8rem;
    }
}

/* ========== Modern Dashboard Styles ========== */

/* Welcome Hero Section - Enhanced */
.welcome-hero {
    background: linear-gradient(135deg, rgba(59, 183, 251, 0.08) 0%, rgba(246, 180, 67, 0.08) 100%);
    border-radius: 24px;
    padding: 4rem 3rem;
    margin-bottom: 4rem;
    border: 1px solid rgba(59, 183, 251, 0.15);
    box-shadow: 
        0 25px 50px rgba(0, 0, 0, 0.12),
        inset 0 1px 0 rgba(255, 255, 255, 0.08);
    position: relative;
    overflow: hidden;
    backdrop-filter: blur(10px);
}

.welcome-hero::before {
    content: '';
    position: absolute;
    top: 0;
    left: 0;
    right: 0;
    height: 3px;
    background: linear-gradient(90deg, #3BB7FB, #F6B443);
    opacity: 0.9;
}

.hero-title {
    font-size: 3rem;
    font-weight: 800;
    color: #ffffff;
    margin-bottom: 1.5rem;
    line-height: 1.1;
    letter-spacing: -0.025em;
    text-shadow: 0 2px 10px rgba(0, 0, 0, 0.3);
}

.hero-subtitle {
    font-size: 1.25rem;
    color: #b0b3b8;
    line-height: 1.6;
    margin-bottom: 2.5rem;
    max-width: 600px;
    font-weight: 400;
}

.user-avatar-large {
    text-align: center;
    margin-top: 1rem;
    position: relative;
}

.profile-img-large {
    width: 150px;
    height: 150px;
    border: 4px solid rgba(59, 183, 251, 0.4);
    box-shadow: 
        0 20px 40px rgba(0, 0, 0, 0.25),
        0 0 0 1px rgba(59, 183, 251, 0.1);
    transition: all 0.4s cubic-bezier(0.4, 0, 0.2, 1);
    object-fit: cover;
}

.profile-img-large:hover {
    transform: scale(1.05) rotate(2deg);
    border-color: rgba(59, 183, 251, 0.6);
    box-shadow: 
        0 30px 60px rgba(0, 0, 0, 0.35),
        0 0 0 1px rgba(59, 183, 251, 0.2);
}

.default-avatar-dashboard {
    width: 150px;
    height: 150px;
    border-radius: 50%;
    border: 4px solid rgba(59, 183, 251, 0.4);
    background: linear-gradient(135deg, #6B7280, #4B5563);
    display: flex;
    align-items: center;
    justify-content: center;
    margin: 0 auto;
    box-shadow: 
        0 20px 40px rgba(0, 0, 0, 0.25),
        0 0 0 1px rgba(59, 183, 251, 0.1);
    transition: all 0.4s cubic-bezier(0.4, 0, 0.2, 1);
}

.default-avatar-dashboard:hover {
    transform: scale(1.05) rotate(2deg);
    border-color: rgba(59, 183, 251, 0.6);
}

.avatar-placeholder {
    width: 140px;
    height: 140px;
    background: linear-gradient(135deg, #3BB7FB, #F6B443);
    border-radius: 50%;
    display: flex;
    align-items: center;
    justify-content: center;
    margin: 0 auto;
    box-shadow: 0 8px 25px rgba(59, 183, 251, 0.3);
}

.avatar-placeholder i {
    font-size: 4.5rem;
    color: white;
}

/* Stats Section */
.stats-section {
    margin-bottom: 3.5rem;
}

.stats-section .stats-container {
    background: #1E1F23;
    border: 1px solid #2A2D35;
    border-radius: 20px;
    backdrop-filter: blur(10px);
    box-shadow: 0 8px 32px rgba(0, 0, 0, 0.3);
}

.stats-section .stats-inner {
    background: linear-gradient(135deg, rgba(59, 183, 251, 0.05) 0%, rgba(246, 180, 67, 0.05) 100%);
    border-radius: 20px;
    padding: 2.5rem;
}

.stats-section .stats-title {
    font-size: 1.6rem;
    font-weight: 600;
    color: #ffffff;
    margin-bottom: 2.5rem;
    text-align: center;
}

.stats-section .stat-value {
    font-size: 2.8rem;
    font-weight: 700;
    margin-bottom: 0.8rem;
    text-align: center;
    color: #ffffff;
}

/* Force gradient text for stats section */
.stats-section .stat-item .stat-value.text-gradient,
.stats-section .stat-value.text-gradient {
    background: linear-gradient(135deg, #3BB7FB, #F6B443) !important;
    -webkit-background-clip: text !important;
    -webkit-text-fill-color: transparent !important;
    background-clip: text !important;
    color: transparent !important;
    font-size: 2.8rem !important;
    font-weight: 700 !important;
    display: block !important;
    position: relative !important;
}

/* Override any conflicting styles */
body .stats-section .stat-value.text-gradient {
    background: linear-gradient(135deg, #3BB7FB, #F6B443) !important;
    -webkit-background-clip: text !important;
    -webkit-text-fill-color: transparent !important;
    background-clip: text !important;
    color: transparent !important;
}

.stats-section .stat-label {
    color: #b0b3b8;
    font-size: 1rem;
    margin-bottom: 1rem;
    text-align: center;
    font-weight: 500;
}

.stats-section .stat-icon {
    font-size: 1.4rem;
    color: #3BB7FB !important;
    text-align: center;
    margin-top: 0.5rem;
    display: block !important;
    width: auto !important;
    height: auto !important;
    background: none !important;
    border-radius: 0 !important;
    align-items: unset !important;
    justify-content: unset !important;
}

.stats-section .stat-icon i {
    color: #3BB7FB !important;
    font-size: 1.4rem !important;
    display: inline-block !important;
    font-style: normal !important;
    font-variant: normal !important;
    text-rendering: auto !important;
    line-height: 1 !important;
}

/* Ensure Bootstrap Icons work properly in stats section */
.stats-section .stat-icon i::before {
    font-family: "bootstrap-icons" !important;
    font-weight: normal !important;
    font-style: normal !important;
}

/* Individual Stat Items within Cards - Simplified Design */
.stat-item {
    text-align: center;
    padding: 1rem;
    transition: all 0.3s ease;
    position: relative;
    border: none;
    background: none;
    box-shadow: none;
}

.stat-item::before {
    display: none; /* Remove gradient top border since cards handle styling */
}

.stat-item:hover {
    transform: translateY(-3px);
    background: none; /* Let parent card handle hover background */
}

/* Enhanced stat value styling */
.stat-value {
    font-size: 2.5rem;
    font-weight: 700;
    margin-bottom: 0.5rem;
    background: linear-gradient(135deg, #3BB7FB, #F6B443);
    -webkit-background-clip: text;
    -webkit-text-fill-color: transparent;
    background-clip: text;
    transition: all 0.3s ease;
}

.stat-item:hover .stat-value {
    transform: scale(1.1);
}

/* Enhanced stat label styling */
.stat-label {
    font-size: 0.95rem;
    color: #b0b3b8;
    font-weight: 500;
    margin-bottom: 1rem;
    transition: color 0.3s ease;
}

.stat-item:hover .stat-label {
    color: #ffffff;
}

/* Enhanced stat icon styling */
.stat-icon {
    opacity: 0.7;
    transition: all 0.3s ease;
}

.stat-item:hover .stat-icon {
    opacity: 1;
    transform: scale(1.1) rotate(5deg);
}

/* Section Titles with Enhanced Visual Hierarchy */
.section-title {
    font-size: 2.2rem;
    font-weight: 700;
    color: #ffffff;
    margin-bottom: 2.5rem;
    text-align: center;
    position: relative;
    padding-bottom: 1rem;
}

.section-title::after {
    content: '';
    position: absolute;
    bottom: 0;
    left: 50%;
    transform: translateX(-50%);
    width: 60px;
    height: 3px;
    background: linear-gradient(90deg, #3BB7FB, #F6B443);
    border-radius: 2px;
}

.section-title i {
    color: #3BB7FB;
    margin-right: 0.8rem;
    background: linear-gradient(135deg, #3BB7FB, #F6B443);
    -webkit-background-clip: text;
    -webkit-text-fill-color: transparent;
    background-clip: text;
}

.section-subtitle {
    font-size: 1.2rem;
    color: #b0b3b8;
    text-align: center;
    margin-bottom: 3.5rem;
    line-height: 1.6;
    max-width: 600px;
    margin-left: auto;
    margin-right: auto;
}

/* Enhanced Dashboard Section Spacing and Professional Layout */
.dashboard-stats {
    margin-bottom: 4rem;
}

.quick-actions {
    margin-bottom: 4rem;
}

.dashboard-grid {
    margin-bottom: 4rem;
}

/* Professional Section Spacing */
main.container-fluid {
    padding: 2rem 1rem;
    max-width: 1400px;
    margin: 0 auto;
}

/* Ensure consistent column spacing and alignment */
.dashboard-stats .row,
.quick-actions .row,
.dashboard-grid .row {
    margin-left: -15px;
    margin-right: -15px;
}

.dashboard-stats .row > [class*="col-"],
.quick-actions .row > [class*="col-"],
.dashboard-grid .row > [class*="col-"] {
    padding-left: 15px;
    padding-right: 15px;
}

/* Force equal heights for all dashboard cards */
.dashboard-stats .card,
.quick-actions .card,
.dashboard-grid .card {
    height: 100%;
    min-height: 200px;
}

/* Professional card body styling */
.dashboard-stats .card-body,
.quick-actions .card-body,
.dashboard-grid .card-body {
    padding: 1.5rem;
    display: flex;
    flex-direction: column;
    justify-content: center;
}

/* Enhanced Loading States */
.card-dark {
    opacity: 0;
    animation: slideInUp 0.6s ease-out forwards;
}

@keyframes slideInUp {
    from {
        opacity: 0;
        transform: translateY(30px);
    }
    to {
        opacity: 1;
        transform: translateY(0);
    }
}

/* Professional Empty States */
.empty-state {
    opacity: 0.7;
    transition: opacity 0.3s ease;
}

.empty-state:hover {
    opacity: 1;
}

.empty-state-icon {
    font-size: 3rem;
    color: rgba(59, 183, 251, 0.3);
    margin-bottom: 1rem;
}

/* Mobile-Specific Touch and Layout Optimizations */
@media (max-width: 480px) {
    /* Ultra Mobile Layout */
    .container {
        padding-left: 0.5rem;
        padding-right: 0.5rem;
    }
    
    /* Hero Section Ultra Mobile */
    .welcome-hero {
        padding: 1.25rem 0.75rem;
        margin-bottom: 1.25rem;
    }
    
    .hero-title {
        font-size: 1.5rem;
        line-height: 1.1;
    }
    
    .hero-subtitle {
        font-size: 0.85rem;
        margin-bottom: 1rem;
    }
    
    /* Ultra Compact Grid */
    .dashboard-stats,
    .quick-actions,
    .dashboard-grid {
        margin-bottom: 2rem;
    }
    
    /* Force 2-column layout for stats and actions on very small screens */
    .dashboard-stats .col-6,
    .quick-actions .col-6 {
        flex: 0 0 50%;
        max-width: 50%;
    }
    
    /* Single column for main dashboard grid on ultra small screens */
    .dashboard-grid .col-12 {
        flex: 0 0 100%;
        max-width: 100%;
        margin-bottom: 1rem;
    }
    
    /* Ultra compact cards */
    .card-dark {
        min-height: 100px;
        box-shadow: 0 2px 8px rgba(0, 0, 0, 0.1);
    }
    
    .card-dark:hover {
        transform: translateY(-2px) scale(1.01);
    }
    
    /* Optimized text sizes for readability */
    .card-title {
        font-size: 0.85rem;
        line-height: 1.2;
    }
    
    .stat-value {
        font-size: 1.4rem;
    }
    
    .stat-label {
        font-size: 0.7rem;
    }
    
    /* Touch-friendly action cards */
    .action-card-modern {
        min-height: 90px;
        padding: 0.5rem;
    }
    
    .action-icon-modern {
        width: 35px;
        height: 35px;
    }
    
    .action-icon-modern i {
        font-size: 1rem;
    }
    
    /* Ultra compact book items */
    .nearby-book-item {
        padding: 0.3rem;
        min-height: 50px;
    }
    
    .book-cover-small {
        width: 25px;
        height: 36px;
    }
    
    .book-title {
        font-size: 0.75rem;
        font-weight: 600;
    }
    
    .book-author,
    .book-owner {
        font-size: 0.65rem;
    }
    
    /* Ultra compact leaderboard */
    .leaderboard-item {
        padding: 0.3rem;
        min-height: 50px;
    }
    
    .rank-badge {
        width: 20px;
        height: 20px;
        font-size: 0.6rem;
    }
    
    .user-name {
        font-size: 0.75rem;
    }
    
    .user-level {
        font-size: 0.6rem;
    }
    
    /* Improved scroll behavior for mobile */
    html {
        scroll-behavior: smooth;
        -webkit-overflow-scrolling: touch;
    }
    
    /* Prevent zoom on input focus */
    input, select, textarea {
        font-size: 16px;
        max-width: 100%;
    }
    
    /* Better button spacing for touch */
    .btn {
        margin-bottom: 0.5rem;
        min-height: 44px;
        border-radius: 8px;
    }
    
    /* Optimize modal for mobile */
    .modal-dialog {
        margin: 1rem 0.5rem;
        max-width: calc(100% - 1rem);
    }
}

/* Portrait Phone Optimization */
@media (max-width: 380px) {
    .hero-title {
        font-size: 1.3rem;
    }
    
    .hero-subtitle {
        font-size: 0.8rem;
    }
    
    .section-title {
        font-size: 1.2rem;
        margin-bottom: 1rem;
    }
    
    .profile-img-large,
    .default-avatar-dashboard {
        width: 70px;
        height: 70px;
    }
    
    .btn-gradient,
    .btn-outline-light,
    .btn-outline-info {
        font-size: 0.8rem;
        padding: 0.5rem 1rem;
    }
    
    .stat-value {
        font-size: 1.2rem;
    }
    
    .card-title {
        font-size: 0.8rem;
    }
}

/* Landscape Phone Optimization */
@media (max-height: 500px) and (orientation: landscape) {
    .welcome-hero {
        padding: 1rem;
        margin-bottom: 1rem;
    }
    
    .hero-title {
        font-size: 1.4rem;
        margin-bottom: 0.5rem;
    }
    
    .hero-subtitle {
        font-size: 0.85rem;
        margin-bottom: 0.75rem;
    }
    
    .profile-img-large,
    .default-avatar-dashboard {
        width: 60px;
        height: 60px;
    }
    
    .section-title {
        font-size: 1.3rem;
        margin-bottom: 1rem;
    }
    
    .dashboard-stats,
    .quick-actions,
    .dashboard-grid {
        margin-bottom: 1.5rem;
    }
    
    .card-dark {
        min-height: 80px;
    }
}

/* Professional Scrollbar Styling */
::-webkit-scrollbar {
    width: 6px;
}

::-webkit-scrollbar-track {
    background: rgba(59, 183, 251, 0.1);
    border-radius: 3px;
}

::-webkit-scrollbar-thumb {
    background: linear-gradient(135deg, #3BB7FB, #F6B443);
    border-radius: 3px;
}

::-webkit-scrollbar-thumb:hover {
    background: linear-gradient(135deg, #2EA3E8, #E6A73A);
}

/* Mobile Scrollbar */
@media (max-width: 768px) {
    ::-webkit-scrollbar {
        width: 4px;
    }
    
    ::-webkit-scrollbar-track {
        background: rgba(59, 183, 251, 0.05);
    }
}

/* Premium Container Styling */
.container {
    position: relative;
}

/* Enhanced Card Spacing and Consistency */
.mb-4 {
    margin-bottom: 2rem !important;
}

/* Improved Text Contrast and Readability */
.card-dark .card-body p,
.card-dark .card-body .text-muted {
    color: #b0b3b8 !important;
    line-height: 1.6;
}

.card-dark .card-body h6 {
    color: #ffffff;
    font-weight: 600;
    margin-bottom: 0.5rem;
}

/* Enhanced Badge Styling */
.badge-gradient {
    background: linear-gradient(135deg, #3BB7FB, #F6B443);
    color: #ffffff;
    font-weight: 600;
    padding: 0.5rem 1rem;
    border-radius: 20px;
    border: none;
    box-shadow: 0 4px 15px rgba(59, 183, 251, 0.3);
}

/* Premium Button Styles */
.btn-gradient {
    background: linear-gradient(135deg, #3BB7FB 0%, #F6B443 100%);
    border: none;
    color: #ffffff;
    font-weight: 600;
    padding: 0.75rem 2rem;
    border-radius: 12px;
    transition: all 0.3s cubic-bezier(0.4, 0, 0.2, 1);
    box-shadow: 
        0 8px 20px rgba(59, 183, 251, 0.3),
        inset 0 1px 0 rgba(255, 255, 255, 0.2);
    position: relative;
    overflow: hidden;
    text-decoration: none;
    display: inline-flex;
    align-items: center;
    gap: 0.5rem;
}

.btn-gradient::before {
    content: '';
    position: absolute;
    top: 0;
    left: -100%;
    width: 100%;
    height: 100%;
    background: linear-gradient(90deg, transparent, rgba(255, 255, 255, 0.2), transparent);
    transition: left 0.5s ease;
}

.btn-gradient:hover::before {
    left: 100%;
}

.btn-gradient:hover {
    color: #ffffff;
    text-decoration: none;
    transform: translateY(-2px) scale(1.02);
    box-shadow: 
        0 15px 35px rgba(59, 183, 251, 0.4),
        inset 0 1px 0 rgba(255, 255, 255, 0.3);
}

.btn-outline-light {
    background: rgba(255, 255, 255, 0.05);
    border: 1px solid rgba(255, 255, 255, 0.2);
    color: #ffffff;
    font-weight: 600;
    padding: 0.75rem 2rem;
    border-radius: 12px;
    transition: all 0.3s cubic-bezier(0.4, 0, 0.2, 1);
    backdrop-filter: blur(10px);
    text-decoration: none;
    display: inline-flex;
    align-items: center;
    gap: 0.5rem;
}

.btn-outline-light:hover {
    background: rgba(255, 255, 255, 0.1);
    border-color: rgba(255, 255, 255, 0.3);
    color: #ffffff;
    text-decoration: none;
    transform: translateY(-2px);
    box-shadow: 0 10px 25px rgba(0, 0, 0, 0.15);
}

.btn-outline-info {
    background: rgba(59, 183, 251, 0.1);
    border: 1px solid rgba(59, 183, 251, 0.3);
    color: #3BB7FB;
    font-weight: 600;
    padding: 0.75rem 2rem;
    border-radius: 12px;
    transition: all 0.3s cubic-bezier(0.4, 0, 0.2, 1);
    backdrop-filter: blur(10px);
    text-decoration: none;
    display: inline-flex;
    align-items: center;
    gap: 0.5rem;
}

.btn-outline-info:hover {
    background: rgba(59, 183, 251, 0.2);
    border-color: rgba(59, 183, 251, 0.5);
    color: #ffffff;
    text-decoration: none;
    transform: translateY(-2px);
    box-shadow: 0 10px 25px rgba(59, 183, 251, 0.2);
}

/* Enhanced Progress Bars */
.progress-modern {
    background: rgba(59, 183, 251, 0.1);
    border-radius: 10px;
    height: 6px;
    overflow: hidden;
    position: relative;
}

.progress-bar-modern {
    height: 100%;
    background: linear-gradient(90deg, #3BB7FB, #F6B443);
    border-radius: 10px;
    transition: width 0.6s ease;
    position: relative;
}

.progress-bar-modern::after {
    content: '';
    position: absolute;
    top: 0;
    left: 0;
    right: 0;
    bottom: 0;
    background: linear-gradient(90deg, transparent, rgba(255, 255, 255, 0.3), transparent);
    animation: shimmer 2s infinite;
}

@keyframes shimmer {
    0% { transform: translateX(-100%); }
    100% { transform: translateX(100%); }
}

/* Compact Trending Items - Professional Layout */
.trending-item {
    padding: 0.75rem;
    border-radius: 10px;
    background: rgba(59, 183, 251, 0.03);
    border: 1px solid rgba(59, 183, 251, 0.08);
    transition: all 0.3s cubic-bezier(0.4, 0, 0.2, 1);
    margin-bottom: 0.5rem;
    min-height: 60px;
}

.trending-item:hover {
    background: rgba(59, 183, 251, 0.06);
    border-color: rgba(59, 183, 251, 0.15);
    transform: translateX(5px);
    box-shadow: 0 2px 8px rgba(59, 183, 251, 0.1);
}

.trending-item .d-flex {
    align-items: center;
    gap: 0.75rem;
}

.trending-rank {
    background: linear-gradient(135deg, #3BB7FB, #F6B443);
    -webkit-background-clip: text;
    -webkit-text-fill-color: transparent;
    background-clip: text;
    font-weight: 700;
    font-size: 0.9rem;
    min-width: 25px;
}

.genre-name {
    color: #ffffff;
    font-weight: 600;
    font-size: 0.9rem;
    flex: 1;
}

.badge-gradient {
    background: linear-gradient(135deg, #3BB7FB, #F6B443);
    color: #ffffff;
    font-weight: 600;
    padding: 0.25rem 0.75rem;
    border-radius: 12px;
    font-size: 0.75rem;
    border: none;
    box-shadow: 0 2px 8px rgba(59, 183, 251, 0.2);
}

.progress-modern {
    background: rgba(59, 183, 251, 0.1);
    border-radius: 8px;
    height: 4px;
    overflow: hidden;
    position: relative;
    margin-top: 0.5rem;
}

.progress-bar-modern {
    height: 100%;
    background: linear-gradient(90deg, #3BB7FB, #F6B443);
    border-radius: 8px;
    transition: width 0.6s ease;
    position: relative;
}

/* Compact Insight Items - Professional Layout */
.insight-item {
    padding: 0.75rem;
    border-radius: 10px;
    background: rgba(246, 180, 67, 0.03);
    border: 1px solid rgba(246, 180, 67, 0.08);
    transition: all 0.3s cubic-bezier(0.4, 0, 0.2, 1);
    margin-bottom: 0.75rem;
}

.insight-item:hover {
    background: rgba(246, 180, 67, 0.06);
    border-color: rgba(246, 180, 67, 0.15);
    transform: translateY(-2px);
    box-shadow: 0 4px 12px rgba(246, 180, 67, 0.1);
}

.insight-header {
    display: flex;
    align-items: center;
    justify-content: space-between;
    margin-bottom: 0.5rem;
}

.insight-title {
    display: flex;
    align-items: center;
    gap: 0.5rem;
    color: #ffffff;
    font-weight: 600;
    font-size: 0.9rem;
}

.insight-title i {
    color: #F6B443;
    font-size: 1rem;
}

.insight-value {
    font-weight: 600;
}

.insight-text {
    color: #b0b3b8;
    font-size: 0.85rem;
}

/* Enhanced Card Headers */
.card-header {
    background: rgba(59, 183, 251, 0.02);
    border-bottom: 1px solid rgba(59, 183, 251, 0.1);
    padding: 1rem 1.5rem;
    border-radius: 20px 20px 0 0;
}

.card-title {
    color: #ffffff;
    font-weight: 600;
    font-size: 1.1rem;
    margin-bottom: 0;
    display: flex;
    align-items: center;
    gap: 0.5rem;
}

.card-title i {
    color: #3BB7FB;
    font-size: 1.2rem;
}

/* Compact Card Bodies */
.card-body {
    padding: 1.25rem 1.5rem;
}

/* Improved Empty States */
.empty-state {
    opacity: 0.6;
    transition: opacity 0.3s ease;
    padding: 2rem 1rem;
}

.empty-state:hover {
    opacity: 0.8;
}

.empty-state-icon {
    font-size: 2.5rem;
    color: rgba(59, 183, 251, 0.3);
    margin-bottom: 1rem;
}

.empty-state h6 {
    color: #ffffff;
    font-weight: 600;
    margin-bottom: 0.5rem;
}

.empty-state .text-muted {
    color: #b0b3b8;
    font-size: 0.9rem;
}

/* Quick Actions Modern */
.quick-actions {
    margin-bottom: 4rem;
}

.action-card-modern {
    display: block;
    background: none;
    border: none;
    border-radius: 0;
    padding: 1.5rem;
    text-decoration: none;
    color: #ffffff;
    transition: all 0.4s cubic-bezier(0.4, 0, 0.2, 1);
    height: 100%;
    text-align: center;
    min-height: 160px;
    display: flex;
    flex-direction: column;
    justify-content: center;
    align-items: center;
    position: relative;
    overflow: hidden;
    box-shadow: none;
}

.action-card-modern h6 {
    font-size: 1.1rem;
    font-weight: 600;
    margin-bottom: 0.5rem;
    color: #ffffff;
    transition: all 0.3s ease;
}

.action-card-modern p {
    font-size: 0.9rem;
    color: #b0b3b8;
    margin-bottom: 0;
    line-height: 1.4;
    transition: all 0.3s ease;
}

.action-card-modern:hover {
    background: none;
    border-color: transparent;
    color: #ffffff;
    text-decoration: none;
    transform: translateY(-5px);
    box-shadow: none;
}

.action-card-modern:hover h6 {
    color: #3BB7FB;
    transform: translateY(-2px);
}

.action-card-modern:hover p {
    color: #ffffff;
}

/* Mobile-First Responsive Design Improvements */
@media (max-width: 768px) {
    /* Main Container Optimization */
    main.container-fluid {
        padding: 1rem 0.5rem;
    }
    
    /* Welcome Hero Mobile Optimization */
    .welcome-hero {
        padding: 2rem 1.5rem;
        margin-bottom: 2rem;
        border-radius: 16px;
    }
    
    .hero-title {
        font-size: 2rem;
        line-height: 1.2;
        margin-bottom: 1rem;
        text-align: center;
    }
    
    .hero-subtitle {
        font-size: 1rem;
        margin-bottom: 1.5rem;
        text-align: center;
    }
    
    .profile-img-large,
    .default-avatar-dashboard {
        width: 100px;
        height: 100px;
    }
    
    /* Mobile Button Layout */
    .welcome-hero .d-flex {
        flex-direction: column;
        gap: 0.75rem;
        align-items: center;
    }
    
    .btn-gradient,
    .btn-outline-light,
    .btn-outline-info {
        width: 100%;
        max-width: 250px;
        padding: 0.75rem 1.5rem;
        font-size: 0.9rem;
        justify-content: center;
    }
    
    /* Section Titles Mobile */
    .section-title {
        font-size: 1.6rem;
        margin-bottom: 1.5rem;
        padding: 0 1rem;
    }
    
    /* Mobile Grid Optimization */
    .dashboard-stats,
    .quick-actions,
    .dashboard-grid {
        margin-bottom: 2.5rem;
    }
    
    /* Card Mobile Optimization */
    .card-dark {
        margin-bottom: 1rem;
        border-radius: 16px;
        min-height: 140px;
    }
    
    .card-header {
        padding: 0.75rem 1rem;
    }
    
    .card-body {
        padding: 1rem;
    }
    
    .card-title {
        font-size: 1rem;
        flex-wrap: wrap;
        gap: 0.25rem;
    }
    
    /* Stats Mobile Layout */
    .stat-item {
        padding: 0.75rem;
    }
    
    .stat-value {
        font-size: 2rem;
        margin-bottom: 0.25rem;
    }
    
    .stat-label {
        font-size: 0.8rem;
        margin-bottom: 0.5rem;
    }
    
    .stat-icon i {
        font-size: 1.2rem;
    }
    
    /* Action Cards Mobile */
    .action-card-modern {
        min-height: 120px;
        padding: 0.75rem;
    }
    
    .action-card-modern h6 {
        font-size: 0.95rem;
        margin-bottom: 0.25rem;
    }
    
    .action-card-modern p {
        font-size: 0.8rem;
        line-height: 1.3;
    }
    
    .action-icon-modern {
        width: 50px;
        height: 50px;
        margin-bottom: 0.75rem;
    }
    
    .action-icon-modern i {
        font-size: 1.4rem;
    }
    
    /* Books Mobile Layout */
    .nearby-book-item {
        padding: 0.5rem;
        margin-bottom: 0.75rem;
        min-height: 60px;
        flex-direction: column;
        align-items: flex-start;
    }
    
    .nearby-book-content {
        flex-direction: row;
        width: 100%;
        gap: 0.5rem;
    }
    
    .book-cover-small {
        width: 35px;
        height: 50px;
    }
    
    .book-title {
        font-size: 0.85rem;
        line-height: 1.2;
    }
    
    .book-author {
        font-size: 0.75rem;
        margin-bottom: 0.25rem;
    }
    
    .book-owner {
        font-size: 0.7rem;
        margin-bottom: 0.25rem;
    }
    
    .book-actions {
        flex-direction: column;
        align-items: flex-start;
        gap: 0.25rem;
        width: 100%;
    }
    
    .book-actions .btn {
        width: 100%;
        padding: 0.4rem 0.75rem;
        font-size: 0.7rem;
    }
    
    /* Leaderboard Mobile Layout */
    .leaderboard-item {
        padding: 0.5rem;
        margin-bottom: 0.75rem;
        min-height: 60px;
    }
    
    .leaderboard-content {
        gap: 0.5rem;
    }
    
    .rank-badge {
        width: 28px;
        height: 28px;
        font-size: 0.7rem;
    }
    
    .user-name {
        font-size: 0.85rem;
    }
    
    .user-level {
        font-size: 0.7rem;
    }
    
    .user-stats {
        flex-direction: column;
        gap: 0.25rem;
    }
    
    .user-stats .stat-item {
        font-size: 0.65rem;
    }
    
    .join-date {
        font-size: 0.65rem;
    }
    
    /* Trending Items Mobile */
    .trending-item {
        padding: 0.5rem;
        margin-bottom: 0.75rem;
        min-height: 50px;
    }
    
    .trending-rank {
        font-size: 0.8rem;
        min-width: 20px;
    }
    
    .genre-name {
        font-size: 0.85rem;
    }
    
    .badge-gradient {
        padding: 0.2rem 0.5rem;
        font-size: 0.7rem;
    }
    
    /* Insight Items Mobile */
    .insight-item {
        padding: 0.5rem;
        margin-bottom: 0.75rem;
    }
    
    .insight-title {
        font-size: 0.85rem;
    }
    
    .insight-text {
        font-size: 0.8rem;
    }
    
    /* Progress Bars Mobile */
    .progress-modern {
        height: 3px;
    }
}

@media (max-width: 576px) {
    /* Extra Small Mobile Optimization */
    main.container-fluid {
        padding: 0.75rem 0.25rem;
    }
    
    .welcome-hero {
        padding: 1.5rem 1rem;
        margin-bottom: 1.5rem;
        border-radius: 12px;
    }
    
    .hero-title {
        font-size: 1.7rem;
        margin-bottom: 0.75rem;
    }
    
    .hero-subtitle {
        font-size: 0.9rem;
        margin-bottom: 1.25rem;
    }
    
    .profile-img-large,
    .default-avatar-dashboard {
        width: 80px;
        height: 80px;
    }
    
    /* Ultra Compact Buttons */
    .btn-gradient,
    .btn-outline-light,
    .btn-outline-info {
        padding: 0.6rem 1.25rem;
        font-size: 0.85rem;
        margin-bottom: 0.5rem;
        width: 100%;
        max-width: 220px;
    }
    
    /* Section Headers */
    .section-title {
        font-size: 1.4rem;
        margin-bottom: 1.25rem;
        padding: 0 0.5rem;
    }
    
    .section-title::after {
        width: 40px;
        height: 2px;
    }
    
    /* Ultra Compact Cards */
    .card-dark {
        border-radius: 12px;
        min-height: 120px;
        margin-bottom: 1rem;
    }
    
    .card-header {
        padding: 0.6rem 0.75rem;
    }
    
    .card-body {
        padding: 0.75rem;
    }
    
    .card-title {
        font-size: 0.9rem;
        line-height: 1.3;
    }
    
    /* Compact Stats */
    .stat-item {
        padding: 0.5rem;
    }
    
    .stat-value {
        font-size: 1.6rem;
        margin-bottom: 0.2rem;
    }
    
    .stat-label {
        font-size: 0.75rem;
        margin-bottom: 0.4rem;
    }
    
    .stat-icon i {
        font-size: 1rem;
    }
    
    /* Ultra Compact Action Cards */
    .action-card-modern {
        min-height: 100px;
        padding: 0.6rem;
    }
    
    .action-card-modern h6 {
        font-size: 0.85rem;
        margin-bottom: 0.2rem;
    }
    
    .action-card-modern p {
        font-size: 0.75rem;
        line-height: 1.2;
    }
    
    .action-icon-modern {
        width: 40px;
        height: 40px;
        margin-bottom: 0.5rem;
    }
    
    .action-icon-modern i {
        font-size: 1.2rem;
    }
    
    /* Mobile Book Layout */
    .nearby-book-item {
        padding: 0.4rem;
        margin-bottom: 0.5rem;
        min-height: 55px;
        border-radius: 8px;
    }
    
    .nearby-book-content {
        gap: 0.4rem;
    }
    
    .book-cover-small {
        width: 30px;
        height: 42px;
        border-radius: 4px;
    }
    
    .book-title {
        font-size: 0.8rem;
        line-height: 1.1;
        margin-bottom: 0.1rem;
    }
    
    .book-author,
    .book-owner {
        font-size: 0.7rem;
        margin-bottom: 0.1rem;
    }
    
    .book-actions .btn {
        padding: 0.3rem 0.6rem;
        font-size: 0.65rem;
        border-radius: 4px;
    }
    
    .location-text {
        font-size: 0.65rem;
    }
    
    /* Mobile Leaderboard */
    .leaderboard-item {
        padding: 0.4rem;
        margin-bottom: 0.5rem;
        min-height: 55px;
        border-radius: 8px;
    }
    
    .leaderboard-content {
        gap: 0.4rem;
    }
    
    .rank-badge {
        width: 24px;
        height: 24px;
        font-size: 0.65rem;
    }
    
    .user-name {
        font-size: 0.8rem;
        line-height: 1.2;
    }
    
    .user-level {
        font-size: 0.65rem;
        margin-bottom: 0.2rem;
    }
    
    .user-stats .stat-item {
        font-size: 0.6rem;
    }
    
    .user-stats .stat-item i {
        font-size: 0.7rem;
    }
    
    .join-date {
        font-size: 0.6rem;
    }
    
    /* Mobile Trending */
    .trending-item {
        padding: 0.4rem;
        margin-bottom: 0.5rem;
        min-height: 45px;
        border-radius: 8px;
    }
    
    .trending-rank {
        font-size: 0.75rem;
        min-width: 18px;
    }
    
    .genre-name {
        font-size: 0.8rem;
    }
    
    .badge-gradient {
        padding: 0.15rem 0.4rem;
        font-size: 0.65rem;
        border-radius: 8px;
    }
    
    /* Mobile Insights */
    .insight-item {
        padding: 0.4rem;
        margin-bottom: 0.5rem;
        border-radius: 8px;
    }
    
    .insight-header {
        margin-bottom: 0.3rem;
    }
    
    .insight-title {
        font-size: 0.8rem;
        gap: 0.3rem;
    }
    
    .insight-title i {
        font-size: 0.9rem;
    }
    
    .insight-text {
        font-size: 0.75rem;
    }
    
    /* Mobile Progress */
    .progress-modern {
        height: 2px;
        margin-top: 0.3rem;
    }
    
    /* Mobile Empty States */
    .empty-state {
        padding: 1.5rem 0.75rem;
    }
    
    .empty-state-icon {
        font-size: 2rem;
    }
    
    .empty-state h6 {
        font-size: 0.9rem;
        margin-bottom: 0.4rem;
    }
    
    .empty-state .text-muted {
        font-size: 0.8rem;
    }
    
    /* Mobile Touch Optimization */
    .clickable {
        min-height: 44px;
        display: flex;
        align-items: center;
        padding: 0.25rem 0;
    }
    
    .btn {
        min-height: 44px;
        touch-action: manipulation;
    }
    
    /* Mobile Grid Spacing */
    .row {
        margin-left: -8px;
        margin-right: -8px;
    }
    
    .row > [class*="col-"] {
        padding-left: 8px;
        padding-right: 8px;
    }
}

.action-icon-modern {
    text-align: center;
    margin-bottom: 1.5rem;
    width: 70px;
    height: 70px;
    border-radius: 50%;
    background: linear-gradient(135deg, #3BB7FB, #F6B443);
    display: flex;
    align-items: center;
    justify-content: center;
    margin-left: auto;
    margin-right: auto;
    transition: all 0.4s cubic-bezier(0.4, 0, 0.2, 1);
    position: relative;
    box-shadow: 0 8px 25px rgba(59, 183, 251, 0.3);
}

.action-icon-modern i {
    font-size: 1.8rem;
    color: #ffffff;
    transition: all 0.3s ease;
}

.action-icon-modern::before {
    content: '';
    position: absolute;
    top: -3px;
    left: -3px;
    right: -3px;
    bottom: -3px;
    background: linear-gradient(135deg, #3BB7FB, #F6B443);
    border-radius: 50%;
    z-index: -1;
    opacity: 0;
    transition: opacity 0.3s ease;
}

.action-card-modern:hover .action-icon-modern::before {
    opacity: 1;
}

.action-card-modern:hover .action-icon-modern {
    transform: scale(1.15) rotate(5deg);
    box-shadow: 0 15px 35px rgba(59, 183, 251, 0.4);
}

.action-card-modern:hover .action-icon-modern i {
    transform: scale(1.1);
}

.action-icon-modern i {
    font-size: 2.8rem;
    color: #ffffff;
    transition: all 0.3s ease;
}

.action-card-modern:hover .action-icon-modern i {
    transform: scale(1.1);
    text-shadow: 0 0 20px rgba(255, 255, 255, 0.5);
}

.action-card-modern h6 {
    font-size: 1.25rem;
    font-weight: 600;
    margin-bottom: 0.8rem;
    text-align: center;
    color: #ffffff;
    transition: all 0.3s ease;
}

.action-card-modern:hover h6 {
    background: linear-gradient(135deg, #3BB7FB, #F6B443);
    -webkit-background-clip: text;
    -webkit-text-fill-color: transparent;
    background-clip: text;
    transform: translateY(-2px);
}

.action-card-modern p {
    font-size: 0.95rem;
    color: #B8BCC8;
    margin: 0;
    text-align: center;
    line-height: 1.5;
    transition: color 0.3s ease;
}

.action-card-modern:hover p {
    color: #ffffff;
}

/* Dark Cards */
.card-dark {
    background: #1E1F23;
    border: 1px solid #2A2D35;
    border-radius: 16px;
    box-shadow: 0 8px 32px rgba(0, 0, 0, 0.2);
    margin-bottom: 2rem;
}

.card-dark .card-header {
    background: linear-gradient(135deg, rgba(59, 183, 251, 0.1) 0%, rgba(246, 180, 67, 0.1) 100%);
    border-bottom: 1px solid #2A2D35;
    border-radius: 16px 16px 0 0;
    padding: 1.5rem 2rem;
}

.card-dark .card-title {
    color: #ffffff;
    font-size: 1.3rem;
    font-weight: 600;
    margin: 0;
}

.card-dark .card-title i {
    color: #3BB7FB;
    margin-right: 0.8rem;
}

.card-dark .card-body {
    padding: 2rem;
}

/* Progress Bars Modern */
.progress-modern {
    height: 8px;
    background: #2A2D35;
    border-radius: 4px;
    overflow: hidden;
    margin-top: 1rem;
}

.progress-bar-modern {
    height: 100%;
    border-radius: 4px;
    transition: width 0.8s ease;
}

.progress-bar-modern.bg-success {
    background: linear-gradient(90deg, #28a745, #20c997);
}

.progress-bar-modern.bg-warning {
    background: linear-gradient(90deg, #ffc107, #F6B443);
}

/* Insight Items */
.insight-item {
    background: rgba(59, 183, 251, 0.05);
    border-radius: 12px;
    padding: 1.5rem;
    margin-bottom: 1.5rem;
    border: 1px solid rgba(59, 183, 251, 0.1);
    transition: all 0.3s ease;
}

.insight-item:hover {
    background: rgba(59, 183, 251, 0.08);
    transform: translateY(-2px);
    box-shadow: 0 4px 16px rgba(59, 183, 251, 0.1);
}

.insight-item:last-child {
    margin-bottom: 0;
}

/* Insight Header Layout */
.insight-header {
    display: flex;
    justify-content: space-between;
    align-items: center;
    margin-bottom: 0.75rem;
}

.insight-title {
    display: flex;
    align-items: center;
    gap: 0.75rem;
    font-weight: 600;
    color: #ffffff;
}

.insight-title i {
    color: #3BB7FB;
    font-size: 1.1rem;
}

.insight-value {
    display: flex;
    align-items: center;
}

.insight-text {
    color: #b0b3b8;
    font-weight: 500;
    font-size: 0.95rem;
}

/* Compact Leaderboard Items - Professional Layout */
.leaderboard-item {
    background: rgba(246, 180, 67, 0.03);
    border-radius: 10px;
    padding: 0.75rem;
    border: 1px solid rgba(246, 180, 67, 0.08);
    transition: all 0.3s cubic-bezier(0.4, 0, 0.2, 1);
    margin-bottom: 0.5rem;
    min-height: 70px;
}

.leaderboard-item:hover {
    background: rgba(246, 180, 67, 0.06);
    transform: translateX(5px);
    border-color: rgba(246, 180, 67, 0.15);
    box-shadow: 0 2px 8px rgba(246, 180, 67, 0.1);
}

/* Current User Highlight */
.leaderboard-item.current-user {
    background: rgba(59, 183, 251, 0.06);
    border: 1px solid rgba(59, 183, 251, 0.2);
    box-shadow: 0 0 10px rgba(59, 183, 251, 0.15);
}

.leaderboard-item.current-user:hover {
    background: rgba(59, 183, 251, 0.1);
    box-shadow: 0 0 15px rgba(59, 183, 251, 0.2);
}

.leaderboard-item.current-user .user-name {
    color: #3BB7FB;
    font-weight: 700;
}

.leaderboard-item.current-user .rank-badge {
    background: linear-gradient(135deg, #3BB7FB, #F6B443);
    box-shadow: 0 0 15px rgba(59, 183, 251, 0.3);
}

.leaderboard-content {
    display: flex;
    align-items: center;
    gap: 0.75rem;
}

.rank-section {
    flex-shrink: 0;
    text-align: center;
    min-width: 40px;
}

.rank-badge {
    display: inline-flex;
    align-items: center;
    justify-content: center;
    width: 32px;
    height: 32px;
    border-radius: 50%;
    background: linear-gradient(135deg, rgba(246, 180, 67, 0.2), rgba(246, 180, 67, 0.4));
    color: #F6B443;
    font-weight: 700;
    font-size: 0.8rem;
    border: 1px solid rgba(246, 180, 67, 0.3);
}

.user-info {
    flex: 1;
    min-width: 0;
}

.user-name {
    color: #ffffff;
    font-weight: 600;
    font-size: 0.9rem;
    margin-bottom: 0.25rem;
    overflow: hidden;
    text-overflow: ellipsis;
    white-space: nowrap;
}

.user-level {
    color: #b0b3b8;
    font-size: 0.75rem;
    margin-bottom: 0.25rem;
}

.user-stats {
    display: flex;
    gap: 1rem;
}

.user-stats .stat-item {
    display: flex;
    align-items: center;
    gap: 0.25rem;
    font-size: 0.7rem;
    color: #b0b3b8;
}

.user-stats .stat-item i {
    font-size: 0.8rem;
    color: #F6B443;
}

.user-actions {
    flex-shrink: 0;
}

.join-date {
    color: #b0b3b8;
    font-size: 0.7rem;
    display: flex;
    align-items: center;
    gap: 0.25rem;
}

.join-date i {
    font-size: 0.75rem;
    color: #3BB7FB;
}

.rank-badge.rank-1 {
    background: linear-gradient(135deg, #FFD700, #FFA500);
    box-shadow: 0 0 20px rgba(255, 215, 0, 0.3);
}

.rank-badge.rank-2 {
    background: linear-gradient(135deg, #C0C0C0, #A8A8A8);
    box-shadow: 0 0 20px rgba(192, 192, 192, 0.3);
}

.rank-badge.rank-3 {
    background: linear-gradient(135deg, #CD7F32, #B87333);
    box-shadow: 0 0 20px rgba(205, 127, 50, 0.3);
}

.user-avatar-section {
    flex-shrink: 0;
}

.user-avatar {
    width: 50px;
    height: 50px;
    border-radius: 50%;
    object-fit: cover;
    border: 2px solid rgba(246, 180, 67, 0.3);
}

.user-details-section {
    flex-grow: 1;
    min-width: 0;
}

.user-name {
    color: #fff;
    font-weight: 600;
    font-size: 1.1rem;
    margin-bottom: 0.25rem;
    white-space: nowrap;
    overflow: hidden;
    text-overflow: ellipsis;
}

.user-level {
    color: #F6B443;
    font-size: 0.9rem;
    margin-bottom: 0.5rem;
    font-weight: 500;
}

.user-stats {
    display: flex;
    gap: 1rem;
    flex-wrap: wrap;
}

.user-stats .stat-item {
    display: flex;
    align-items: center;
    gap: 0.25rem;
    color: #b0b3b8;
    font-size: 0.85rem;
}

.user-stats .stat-item i {
    color: #F6B443;
}

.user-actions {
    flex-shrink: 0;
    text-align: right;
}

.join-date {
    color: #b0b3b8;
    font-size: 0.8rem;
    display: flex;
    align-items: center;
    gap: 0.25rem;
}

.join-date i {
    color: #3BB7FB;
}

/* Clickable elements */
.clickable {
    cursor: pointer;
    transition: all 0.2s ease;
}

.clickable:hover {
    opacity: 0.8;
    transform: scale(1.02);
}

/* Wishlist Book Cards - Fix Google API Integration */
.book-card-professional {
    display: flex;
    flex-direction: column;
    min-height: 320px;
    transition: all 0.4s cubic-bezier(0.4, 0, 0.2, 1);
    background: linear-gradient(135deg, #23242a, #1E1F23);
    border: 1px solid rgba(120, 130, 150, 0.1);
    border-radius: 16px;
    padding: 1.25rem;
    position: relative;
    overflow: hidden;
}

.book-card-professional:hover {
    background: linear-gradient(135deg, #2A2D35, #23242a) !important;
    border-color: rgba(59, 183, 251, 0.4) !important;
    transform: translateY(-6px);
    box-shadow: 0 15px 45px rgba(0, 0, 0, 0.5);
}

.book-cover-professional {
    width: 100%;
    max-width: 120px;
    height: 160px;
    object-fit: cover;
    border-radius: 10px;
    box-shadow: 0 6px 20px rgba(0, 0, 0, 0.4);
    transition: transform 0.3s ease;
    margin: 0 auto;
    display: block;
}

.book-card-professional:hover .book-cover-professional {
    transform: scale(1.05);
}

.book-cover-placeholder {
    width: 120px;
    height: 160px;
    background: linear-gradient(135deg, #3BB7FB, #34a0e0);
    border-radius: 10px;
    display: flex;
    align-items: center;
    justify-content: center;
    margin: 0 auto;
    box-shadow: 0 6px 20px rgba(0, 0, 0, 0.4);
}

.book-cover-container {
    position: relative;
    text-align: center;
    margin-bottom: 1rem;
}

.book-info-professional {
    flex-grow: 1;
    display: flex;
    flex-direction: column;
    text-align: center;
}

.book-title-professional {
    color: #fff;
    font-size: 0.95rem;
    font-weight: 600;
    line-height: 1.3;
    height: 2.6rem;
    overflow: hidden;
    margin-bottom: 0.5rem;
    display: -webkit-box;
    -webkit-line-clamp: 2;
    -webkit-box-orient: vertical;
}

.book-author-professional {
    color: #b0b3b8;
    font-size: 0.85rem;
    margin-bottom: 0.75rem;
    line-height: 1.2;
    height: 1.7rem;
    overflow: hidden;
    display: -webkit-box;
    -webkit-line-clamp: 1;
    -webkit-box-orient: vertical;
}

.book-actions {
    margin-top: auto;
    display: flex;
    flex-direction: column;
    gap: 0.5rem;
}

.book-card-professional .btn-outline-danger {
    font-size: 0.8rem;
    padding: 0.5rem 1rem;
    border-radius: 8px;
    transition: all 0.3s ease;
}

.book-card-professional .btn-outline-danger:hover {
    background: linear-gradient(135deg, #dc3545, #c82333) !important;
    border-color: #dc3545 !important;
    color: #fff !important;
    transform: translateY(-2px);
    box-shadow: 0 6px 20px rgba(220, 53, 69, 0.4);
}

/* Google API Book Cards */
.book-thumbnail-grid {
    width: 100%;
    max-width: 120px;
    height: 160px;
    object-fit: cover;
    border-radius: 10px;
    box-shadow: 0 6px 20px rgba(0, 0, 0, 0.4);
    transition: transform 0.3s ease;
    margin: 0 auto;
    display: block;
}

.book-card:hover .book-thumbnail-grid {
    transform: scale(1.05);
}

/* Wishlist Grid Container */
.wishlist-grid-container {
    padding: 1rem 0;
}

.wishlist-grid-container .row {
    margin: 0 -0.5rem;
}

.wishlist-grid-container .col-6,
.wishlist-grid-container .col-sm-6,
.wishlist-grid-container .col-md-4,
.wishlist-grid-container .col-lg-3,
.wishlist-grid-container .col-xl-2 {
    padding: 0 0.5rem;
    margin-bottom: 1rem;
}

/* Fix for Google API books in wishlist */
.add-book-btn {
    background: linear-gradient(135deg, #3BB7FB, #F6B443);
    border: none;
    color: #fff;
    font-size: 0.8rem;
    font-weight: 600;
    padding: 0.5rem 1rem;
    border-radius: 8px;
    transition: all 0.3s ease;
    width: 100%;
}

.add-book-btn:hover {
    background: linear-gradient(135deg, #2A9FD9, #E6A23C);
    transform: translateY(-2px);
    box-shadow: 0 6px 20px rgba(59, 183, 251, 0.4);
}

.add-book-btn:active {
    transform: translateY(0);
}

/* Ensure consistent spacing for all book cards */
.book-card-professional .text-center {
    margin-bottom: 0.75rem;
}

.book-card-professional .text-muted {
    color: #b0b3b8 !important;
    font-size: 0.7rem;
}

/* Fix for search results in wishlist */
.wishlist-grid-container .book-card-professional {
    animation: fadeIn 0.3s ease;
}

@keyframes fadeIn {
    from { opacity: 0; transform: translateY(10px); }
    to { opacity: 1; transform: translateY(0); }
}

/* User Search Section */
.user-search {
    margin-bottom: 3rem;
}

.search-container {
    background: #1E1F23;
    border: 1px solid #2A2D35;
    border-radius: 20px;
    backdrop-filter: blur(10px);
    box-shadow: 0 8px 32px rgba(0, 0, 0, 0.3);
    padding: 2rem;
}

.search-input-group {
    display: flex;
    gap: 1rem;
    margin-bottom: 1.5rem;
}

.search-input {
    background: rgba(35, 36, 42, 0.8);
    border: 1px solid #2A2D35;
    border-radius: 12px;
    color: #fff;
    padding: 0.75rem 1.25rem;
    font-size: 1rem;
    flex: 1;
    transition: all 0.3s ease;
}

.search-input:focus {
    background: rgba(35, 36, 42, 0.9);
    border-color: #3BB7FB;
    box-shadow: 0 0 0 3px rgba(59, 183, 251, 0.1);
    outline: none;
}

.search-input::placeholder {
    color: #b0b3b8;
}

.search-btn {
    background: linear-gradient(135deg, #3BB7FB, #F6B443);
    border: none;
    border-radius: 12px;
    padding: 0.75rem 1.5rem;
    font-weight: 600;
    transition: all 0.3s ease;
    min-width: 120px;
}

.search-btn:hover {
    transform: translateY(-2px);
    box-shadow: 0 8px 25px rgba(59, 183, 251, 0.3);
}

.search-results {
    background: rgba(35, 36, 42, 0.5);
    border: 1px solid #2A2D35;
    border-radius: 12px;
    padding: 1rem;
    max-height: 400px;
    overflow-y: auto;
}

.search-result-item {
    display: flex;
    align-items: center;
    gap: 1rem;
    padding: 1rem;
    background: rgba(35, 36, 42, 0.3);
    border: 1px solid #2A2D35;
    border-radius: 12px;
    margin-bottom: 0.75rem;
    transition: all 0.3s ease;
    cursor: pointer;
}

.search-result-item:hover {
    background: rgba(59, 183, 251, 0.1);
    border-color: rgba(59, 183, 251, 0.3);
    transform: translateY(-2px);
}

.search-result-item:last-child {
    margin-bottom: 0;
}

.search-result-avatar {
    width: 50px;
    height: 50px;
    border-radius: 50%;
    object-fit: cover;
    border: 2px solid #3BB7FB;
    flex-shrink: 0;
}

.search-result-info {
    flex-grow: 1;
}

.search-result-name {
    color: #fff;
    font-size: 1.1rem;
    font-weight: 600;
    margin-bottom: 0.25rem;
}

.search-result-username {
    color: #3BB7FB;
    font-size: 0.9rem;
    margin-bottom: 0.25rem;
}

.search-result-stats {
    color: #b0b3b8;
    font-size: 0.8rem;
    display: flex;
    gap: 1rem;
}

.search-result-stats span {
    display: flex;
    align-items: center;
    gap: 0.25rem;
}

.search-result-stats i {
    color: #F6B443;
    font-size: 0.7rem;
}

.search-no-results {
    text-align: center;
    padding: 2rem;
    color: #b0b3b8;
}

.search-no-results i {
    font-size: 3rem;
    margin-bottom: 1rem;
    opacity: 0.5;
}

.search-loading {
    text-align: center;
    padding: 2rem;
    color: #3BB7FB;
}

.search-loading .spinner-border {
    width: 2rem;
    height: 2rem;
    border-width: 0.2em;
}

/* User Profile Modal */
.profile-modal {
    background: #1a1b23;
    border: 1px solid #2A2D35;
    border-radius: 20px;
    box-shadow: 0 20px 40px rgba(0, 0, 0, 0.3);
    max-width: 700px;
    margin: 0 auto;
}

.profile-header {
    background: linear-gradient(135deg, #3BB7FB, #F6B443);
    border: none;
    border-radius: 20px 20px 0 0;
    padding: 1.5rem 2rem;
}

.profile-header .modal-title {
    color: #fff;
    font-weight: 700;
    font-size: 1.5rem;
}

.profile-header .btn-close {
    color: #fff;
    opacity: 0.8;
    font-size: 2rem;
    font-weight: 300;
    line-height: 1;
    transition: all 0.2s ease;
    background: none;
    border: none;
    padding: 0;
    cursor: pointer;
}

.profile-header .btn-close:hover {
    opacity: 1;
    transform: scale(1.1);
}

.profile-body {
    padding: 2rem;
    background: #1a1b23;
    max-height: 75vh;
    overflow-y: auto;
}

.profile-header-section {
    display: flex;
    align-items: center;
    gap: 2rem;
    margin-bottom: 2rem;
    padding-bottom: 2rem;
    border-bottom: 1px solid #2A2D35;
    background: linear-gradient(135deg, rgba(59, 183, 251, 0.05) 0%, rgba(246, 180, 67, 0.05) 100%);
    border-radius: 16px;
    padding: 2rem;
    margin: -1rem -1rem 2rem -1rem;
}

.profile-avatar-section {
    position: relative;
    flex-shrink: 0;
}

.profile-avatar {
    width: 100px;
    height: 100px;
    border-radius: 50%;
    object-fit: cover;
    border: 4px solid #3BB7FB;
    box-shadow: 0 0 20px rgba(59, 183, 251, 0.3);
}

.profile-level-badge {
    position: absolute;
    bottom: -5px;
    right: -5px;
    background: linear-gradient(135deg, #F6B443, #3BB7FB);
    color: #fff;
    padding: 0.4rem 0.7rem;
    border-radius: 15px;
    font-size: 0.8rem;
    font-weight: 700;
    border: 3px solid #1a1b23;
    box-shadow: 0 4px 12px rgba(0, 0, 0, 0.4);
    animation: pulse 2s infinite;
}

@keyframes pulse {
    0% { transform: scale(1); }
    50% { transform: scale(1.05); }
    100% { transform: scale(1); }
}

.profile-info-section {
    flex-grow: 1;
}

.profile-name {
    color: #fff;
    font-weight: 700;
    font-size: 2.2rem;
    margin-bottom: 0.5rem;
    line-height: 1.2;
    text-shadow: 0 2px 4px rgba(0, 0, 0, 0.3);
}

.profile-username {
    color: #3BB7FB;
    font-size: 1.2rem;
    font-weight: 600;
    margin-bottom: 1.5rem;
    background: rgba(59, 183, 251, 0.1);
    padding: 0.5rem 1rem;
    border-radius: 20px;
    display: inline-block;
    border: 1px solid rgba(59, 183, 251, 0.3);
}

.profile-stats-row {
    display: flex;
    gap: 2rem;
    flex-wrap: wrap;
    margin-top: 1rem;
}

.profile-stats-row .stat-item {
    display: flex;
    align-items: center;
    gap: 0.75rem;
    color: #fff;
    font-size: 1rem;
    font-weight: 600;
    background: rgba(35, 36, 42, 0.5);
    padding: 0.75rem 1.25rem;
    border-radius: 12px;
    border: 1px solid rgba(59, 183, 251, 0.2);
    transition: all 0.3s ease;
    min-width: 120px;
    justify-content: center;
}

.profile-stats-row .stat-item:hover {
    background: rgba(59, 183, 251, 0.1);
    border-color: rgba(59, 183, 251, 0.4);
    transform: translateY(-2px);
}

.profile-stats-row .stat-item i {
    color: #F6B443;
    font-size: 1.1rem;
}

.profile-stats-row .stat-item span {
    font-weight: 700;
    color: #3BB7FB;
}

.profile-section {
    margin-bottom: 2rem;
}

.profile-section:last-child {
    margin-bottom: 0;
}

.section-title {
    color: #fff;
    font-weight: 600;
    font-size: 1.2rem;
    margin-bottom: 1rem;
    display: flex;
    align-items: center;
    gap: 0.5rem;
}

.section-title i {
    color: #3BB7FB;
}

.badges-container {
    display: flex;
    flex-wrap: wrap;
    gap: 0.75rem;
    justify-content: center;
    align-items: center;
    min-height: 120px;
}

.badges-container .text-center {
    width: 100%;
    display: flex;
    flex-direction: column;
    align-items: center;
    justify-content: center;
}

.badge-item {
    background: rgba(59, 183, 251, 0.1);
    border: 1px solid rgba(59, 183, 251, 0.3);
    border-radius: 20px;
    padding: 0.5rem 1rem;
    display: flex;
    align-items: center;
    gap: 0.5rem;
    color: #3BB7FB;
    font-size: 0.9rem;
    font-weight: 500;
}

.badge-item i {
    color: #F6B443;
}

.stats-grid {
    display: grid;
    grid-template-columns: repeat(2, 1fr);
    gap: 1.5rem;
    margin-bottom: 1rem;
}

.stat-card {
    background: rgba(35, 36, 42, 0.5);
    border: 1px solid #2A2D35;
    border-radius: 12px;
    padding: 1.25rem;
    display: flex;
    align-items: center;
    gap: 1rem;
    transition: all 0.3s ease;
    min-height: 80px;
}

.stat-card:hover {
    background: rgba(59, 183, 251, 0.05);
    border-color: rgba(59, 183, 251, 0.3);
    transform: translateY(-2px);
}

.stat-card .stat-icon {
    width: 45px;
    height: 45px;
    background: linear-gradient(135deg, #3BB7FB, #F6B443);
    border-radius: 10px;
    display: flex;
    align-items: center;
    justify-content: center;
    font-size: 1.3rem;
    color: #fff;
    flex-shrink: 0;
}

.stat-content {
    flex-grow: 1;
    min-width: 0;
}

.stat-card .stat-value {
    color: #fff;
    font-size: 1.5rem;
    font-weight: 700;
    margin-bottom: 0.25rem;
    line-height: 1.2;
}

.stat-card .stat-label {
    color: #b0b3b8;
    font-size: 0.9rem;
    font-weight: 500;
    line-height: 1.2;
}

.stat-value {
    color: #fff;
    font-size: 1.5rem;
    font-weight: 700;
    margin-bottom: 0.25rem;
}

.stat-label {
    color: #b0b3b8;
    font-size: 0.9rem;
}

.recent-books-container {
    display: flex;
    flex-direction: column;
    gap: 1rem;
}

.recent-book-item {
    display: flex;
    align-items: center;
    gap: 1rem;
    background: rgba(35, 36, 42, 0.3);
    border: 1px solid #2A2D35;
    border-radius: 12px;
    padding: 1rem;
    transition: all 0.3s ease;
    margin-bottom: 0.75rem;
}

.recent-book-item:hover {
    background: rgba(59, 183, 251, 0.05);
    border-color: rgba(59, 183, 251, 0.2);
}

.book-cover-tiny {
    width: 55px;
    height: 75px;
    object-fit: cover;
    border-radius: 8px;
    box-shadow: 0 2px 8px rgba(0, 0, 0, 0.2);
    flex-shrink: 0;
}

.book-info {
    flex-grow: 1;
    min-width: 0;
}

.book-info h6 {
    color: #fff;
    font-size: 1rem;
    font-weight: 600;
    margin-bottom: 0.25rem;
    line-height: 1.3;
    overflow: hidden;
    text-overflow: ellipsis;
    white-space: nowrap;
}

.book-info p {
    color: #b0b3b8;
    font-size: 0.85rem;
    margin-bottom: 0.25rem;
    line-height: 1.3;
    overflow: hidden;
    text-overflow: ellipsis;
    white-space: nowrap;
}

.book-genre {
    color: #3BB7FB;
    font-size: 0.8rem;
    font-weight: 500;
    background: rgba(59, 183, 251, 0.1);
    padding: 0.25rem 0.5rem;
    border-radius: 6px;
    display: inline-block;
}

.book-info .book-title {
    color: #fff;
    font-size: 1rem;
    font-weight: 600;
    margin-bottom: 0.25rem;
    white-space: nowrap;
    overflow: hidden;
    text-overflow: ellipsis;
}

.book-info .book-author {
    color: #b0b3b8;
    font-size: 0.9rem;
    margin-bottom: 0.25rem;
}

.book-genre {
    background: rgba(246, 180, 67, 0.1);
    color: #F6B443;
    padding: 0.25rem 0.5rem;
    border-radius: 8px;
    font-size: 0.8rem;
    font-weight: 500;
}

.profile-footer {
    background: #1a1b23;
    border: none;
    border-radius: 0 0 20px 20px;
    padding: 1.5rem 2rem;
    display: flex;
    justify-content: space-between;
    align-items: center;
    gap: 1rem;
    border-top: 1px solid #2A2D35;
}

.profile-footer .btn {
    min-width: 120px;
}

/* Responsive Design */
@media (max-width: 768px) {
    .profile-header-section {
        flex-direction: column;
        text-align: center;
        gap: 1rem;
    }
    
    .profile-stats-row {
        justify-content: center;
        gap: 1rem;
        flex-direction: column;
        align-items: center;
    }
    
    .profile-stats-row .stat-item {
        min-width: 200px;
        width: 100%;
        max-width: 250px;
    }
    
    .stats-grid {
        grid-template-columns: 1fr;
        gap: 1rem;
    }
    
    .recent-book-item {
        flex-direction: column;
        text-align: center;
        gap: 0.75rem;
    }
    
    .book-cover-tiny {
        width: 60px;
        height: 80px;
    }
    
    .profile-modal {
        max-width: 95%;
        margin: 0.5rem auto;
    }
    
    .profile-body {
        padding: 1.5rem;
        max-height: 60vh;
    }
}

/* Trending Book Items (keeping for compatibility) */
.trending-book-item {
    background: rgba(59, 183, 251, 0.05);
    border-radius: 12px;
    padding: 1.25rem;
    border: 1px solid rgba(59, 183, 251, 0.1);
    transition: all 0.3s ease;
}

.trending-book-item:hover {
    background: rgba(59, 183, 251, 0.08);
    transform: translateY(-2px);
    box-shadow: 0 4px 16px rgba(59, 183, 251, 0.1);
}

.trending-book-content {
    display: flex;
    align-items: center;
    gap: 1rem;
}

.trending-rank-section {
    flex-shrink: 0;
    text-align: center;
    min-width: 40px;
}

.trending-rank-large {
    background: linear-gradient(135deg, #3BB7FB, #F6B443);
    color: #ffffff;
    font-weight: 700;
    font-size: 1.1rem;
    padding: 0.5rem 0.75rem;
    border-radius: 8px;
    display: inline-block;
}

.book-cover-section {
    flex-shrink: 0;
    width: 60px;
    height: 80px;
}

.book-cover-small {
    width: 100%;
    height: 100%;
    object-fit: cover;
    border-radius: 6px;
}

.book-details-section {
    flex-grow: 1;
    min-width: 0;
}

.book-title {
    color: #ffffff;
    font-weight: 600;
    font-size: 1rem;
    margin-bottom: 0.25rem;
    white-space: nowrap;
    overflow: hidden;
    text-overflow: ellipsis;
}

.book-author {
    color: #b0b3b8;
    font-size: 0.9rem;
    margin-bottom: 0.5rem;
    white-space: nowrap;
    overflow: hidden;
    text-overflow: ellipsis;
}

.book-actions {
    display: flex;
    justify-content: space-between;
    align-items: center;
    gap: 1rem;
}

.trending-stats {
    color: #b0b3b8;
    font-size: 0.85rem;
    display: flex;
    align-items: center;
    gap: 0.25rem;
}

.trending-stats i {
    color: #3BB7FB;
}

/* Nearby Book Items */
.nearby-book-item {
    background: rgba(59, 183, 251, 0.05);
    border-radius: 12px;
    padding: 1.25rem;
    border: 1px solid rgba(59, 183, 251, 0.1);
    transition: all 0.3s ease;
}

.nearby-book-item:hover {
    background: rgba(59, 183, 251, 0.08);
    transform: translateY(-2px);
    box-shadow: 0 4px 16px rgba(59, 183, 251, 0.1);
}

.nearby-book-content {
    display: flex;
    align-items: center;
    gap: 1rem;
}

.nearby-book-content .book-cover-section {
    flex-shrink: 0;
    width: 60px;
    height: 80px;
}

.nearby-book-content .book-cover-small {
    width: 100%;
    height: 100%;
    object-fit: cover;
    border-radius: 6px;
}

.nearby-book-content .book-details-section {
    flex-grow: 1;
    min-width: 0;
}

.nearby-book-content .book-title {
    color: #ffffff;
    font-weight: 600;
    font-size: 1rem;
    margin-bottom: 0.25rem;
    white-space: nowrap;
    overflow: hidden;
    text-overflow: ellipsis;
}

.nearby-book-content .book-author {
    color: #b0b3b8;
    font-size: 0.9rem;
    margin-bottom: 0.25rem;
    white-space: nowrap;
    overflow: hidden;
    text-overflow: ellipsis;
}

.nearby-book-content .book-owner {
    color: #3BB7FB;
    font-size: 0.8rem;
    margin-bottom: 0.5rem;
    font-weight: 500;
    white-space: nowrap;
    overflow: hidden;
    text-overflow: ellipsis;
}

.nearby-book-content .book-owner i {
    margin-right: 0.25rem;
}

.nearby-book-content .book-owner .clickable {
    color: #3BB7FB;
    text-decoration: none;
    transition: all 0.2s ease;
    border-bottom: 1px solid transparent;
}

.nearby-book-content .book-owner .clickable:hover {
    color: #F6B443;
    border-bottom-color: #F6B443;
    transform: scale(1.05);
}

.nearby-book-content .book-actions {
    display: flex;
    justify-content: space-between;
    align-items: center;
    gap: 1rem;
}

.location-text {
    color: #b0b3b8;
    font-size: 0.85rem;
    display: flex;
    align-items: center;
    gap: 0.25rem;
}

.location-text i {
    color: #3BB7FB;
}

/* Empty State Icons */
.empty-state-icon {
    font-size: 3rem;
    color: #3BB7FB;
    opacity: 0.6;
}

/* Book Items */
.book-cover-small {
    width: 100%;
    height: 70px;
    object-fit: cover;
    border-radius: 8px;
    box-shadow: 0 4px 12px rgba(0, 0, 0, 0.3);
}

.book-title {
    color: #ffffff;
    font-size: 1.05rem;
    font-weight: 600;
    margin-bottom: 0.4rem;
    line-height: 1.3;
}

.book-author {
    color: #b0b3b8;
    font-size: 0.9rem;
    margin-bottom: 0.8rem;
    font-style: italic;
}

.location-text {
    color: #b0b3b8;
    font-size: 0.9rem;
}

.location-text i {
    color: #3BB7FB;
    margin-right: 0.4rem;
}

.nearby-book-item {
    background: rgba(30, 31, 35, 0.5);
    border-radius: 12px;
    padding: 1.5rem;
    margin-bottom: 1.5rem;
    border: 1px solid #2A2D35;
    transition: all 0.3s ease;
}

.nearby-book-item:hover {
    background: rgba(59, 183, 251, 0.05);
    border-color: rgba(59, 183, 251, 0.2);
}

.nearby-book-item:last-child {
    margin-bottom: 0;
}

/* Trending Items */
.trending-item {
    background: rgba(30, 31, 35, 0.5);
    border-radius: 12px;
    padding: 1.5rem;
    margin-bottom: 1.5rem;
    border: 1px solid #2A2D35;
    transition: all 0.3s ease;
}

.trending-item:hover {
    background: rgba(246, 180, 67, 0.05);
    border-color: rgba(246, 180, 67, 0.2);
}

.trending-item:last-child {
    margin-bottom: 0;
}

.trending-rank {
    background: linear-gradient(135deg, #3BB7FB, #F6B443);
    color: white;
    font-size: 0.85rem;
    font-weight: 600;
    padding: 0.4rem 0.8rem;
    border-radius: 16px;
    margin-right: 1rem;
    min-width: 35px;
    text-align: center;
}

.trending-rank-large {
    font-size: 1.6rem;
    font-weight: 700;
    color: #3BB7FB;
}

.genre-name {
    color: #ffffff;
    font-weight: 500;
    font-size: 1.05rem;
}

.trending-book-item {
    background: rgba(30, 31, 35, 0.5);
    border-radius: 12px;
    padding: 1.5rem;
    margin-bottom: 1.5rem;
    border: 1px solid #2A2D35;
    transition: all 0.3s ease;
}

.trending-book-item:hover {
    background: rgba(59, 183, 251, 0.05);
    border-color: rgba(59, 183, 251, 0.2);
}

.trending-book-item:last-child {
    margin-bottom: 0;
}

.swap-count {
    display: flex;
    align-items: center;
    gap: 0.4rem;
    margin-top: 0.5rem;
}

/* Empty States */
.empty-state {
    padding: 3rem 2rem;
    text-align: center;
}

.empty-state-icon {
    font-size: 4rem;
    color: #6c757d;
    margin-bottom: 1.5rem;
}

.empty-state h6 {
    color: #ffffff;
    font-weight: 600;
    font-size: 1.2rem;
    margin-bottom: 1rem;
}

.empty-state p {
    color: #b0b3b8;
    font-size: 1rem;
    margin-bottom: 2rem;
    line-height: 1.5;
}

/* Dashboard Grid Spacing */
.dashboard-grid {
    margin-bottom: 2rem;
}

.dashboard-grid .container {
    max-width: 1400px;
    padding-left: 2rem;
    padding-right: 2rem;
}

.dashboard-grid .row {
    margin-left: -1.5rem;
    margin-right: -1.5rem;
    display: flex;
    flex-wrap: wrap;
}

.dashboard-grid .col-lg-6 {
    padding-left: 1.5rem;
    padding-right: 1.5rem;
    display: flex;
    flex-direction: column;
}

/* Ensure cards have equal height */
.dashboard-grid .card {
    height: 100%;
    display: flex;
    flex-direction: column;
}

.dashboard-grid .card .card-body {
    flex-grow: 1;
    display: flex;
    flex-direction: column;
}

/* Container Spacing */
main.container-fluid {
    padding-left: 2rem;
    padding-right: 2rem;
    max-width: 1400px;
    margin: 0 auto;
}

.stats-section .container,
.quick-actions .container,
.welcome-hero .container {
    max-width: 1200px;
    padding-left: 1.5rem;
    padding-right: 1.5rem;
}

/* Quick Actions Grid Spacing */
.quick-actions .row {
    margin-left: -1rem;
    margin-right: -1rem;
}

.quick-actions .col-6,
.quick-actions .col-md-3 {
    padding-left: 1rem;
    padding-right: 1rem;
}

/* Stats Grid Horizontal Spacing */
.stats-section .row {
    margin-left: -1.25rem;
    margin-right: -1.25rem;
}

.stats-section .col-6,
.stats-section .col-md-3 {
    padding-left: 1.25rem;
    padding-right: 1.25rem;
}

/* Card Content Horizontal Spacing */
.card-dark .card-body {
    padding: 2rem 2.5rem;
}

.card-dark .card-header {
    padding: 1.5rem 2.5rem;
}

/* Insight Item Internal Spacing */
.insight-item {
    background: rgba(59, 183, 251, 0.05);
    border-radius: 12px;
    padding: 1.5rem 2rem;
    margin-bottom: 1.5rem;
    border: 1px solid rgba(59, 183, 251, 0.1);
}

.insight-item .d-flex {
    align-items: center;
    justify-content: space-between;
    gap: 1.5rem;
}

/* Book Items Horizontal Spacing */
.nearby-book-item {
    background: rgba(30, 31, 35, 0.5);
    border-radius: 12px;
    padding: 1.5rem 2rem;
    margin-bottom: 1.5rem;
    border: 1px solid #2A2D35;
    transition: all 0.3s ease;
}

.nearby-book-item .row {
    margin-left: -0.75rem;
    margin-right: -0.75rem;
}

.nearby-book-item .col-3,
.nearby-book-item .col-9 {
    padding-left: 0.75rem;
    padding-right: 0.75rem;
}

.nearby-book-item .d-flex {
    gap: 1rem;
}

/* Trending Items Horizontal Spacing */
.trending-item {
    background: rgba(30, 31, 35, 0.5);
    border-radius: 12px;
    padding: 1.5rem 2rem;
    margin-bottom: 1.5rem;
    border: 1px solid #2A2D35;
    transition: all 0.3s ease;
}

.trending-item .d-flex {
    align-items: center;
    gap: 1.5rem;
}

.trending-book-item {
    background: rgba(30, 31, 35, 0.5);
    border-radius: 12px;
    padding: 1.5rem 2rem;
    margin-bottom: 1.5rem;
    border: 1px solid #2A2D35;
    transition: all 0.3s ease;
}

.trending-book-item .row {
    margin-left: -0.75rem;
    margin-right: -0.75rem;
    align-items: center;
}

.trending-book-item .col-2,
.trending-book-item .col-3,
.trending-book-item .col-7 {
    padding-left: 0.75rem;
    padding-right: 0.75rem;
}

/* Hero Section Content Spacing */
.welcome-hero .row {
    margin-left: -1.5rem;
    margin-right: -1.5rem;
}

.welcome-hero .col-lg-8,
.welcome-hero .col-lg-4 {
    padding-left: 1.5rem;
    padding-right: 1.5rem;
}

.welcome-hero .d-flex {
    gap: 1.5rem;
}

/* Badge and Button Spacing */
.d-flex.justify-content-between {
    gap: 1rem;
}

.d-flex.align-items-center {
    gap: 0.75rem;
}

/* Trending Rank Spacing */
.trending-rank {
    background: linear-gradient(135deg, #3BB7FB, #F6B443);
    color: white;
    font-size: 0.85rem;
    font-weight: 600;
    padding: 0.4rem 0.8rem;
    border-radius: 16px;
    margin-right: 1.5rem;
    min-width: 40px;
    text-align: center;
    flex-shrink: 0;
}

.genre-name {
    color: #ffffff;
    font-weight: 500;
    font-size: 1.05rem;
    flex-grow: 1;
}

/* Action Card Button Spacing */
.action-card-modern .d-flex {
    gap: 1rem;
    margin-top: 1rem;
}

/* Empty State Spacing */
.empty-state {
    padding: 3rem 3rem;
    text-align: center;
}

/* Progress Bar Container */
.progress-modern {
    height: 8px;
    background: #2A2D35;
    border-radius: 4px;
    overflow: hidden;
    margin-top: 1rem;
    margin-left: 0;
    margin-right: 0;
}

/* Responsive Horizontal Spacing */
@media (max-width: 1200px) {
    main.container-fluid {
        padding-left: 1.5rem;
        padding-right: 1.5rem;
    }
    
    .dashboard-grid .container {
        padding-left: 1.5rem;
        padding-right: 1.5rem;
    }
}

@media (max-width: 768px) {
    main.container-fluid {
        padding-left: 1rem;
        padding-right: 1rem;
    }
    
    .dashboard-grid .container {
        padding-left: 1rem;
        padding-right: 1rem;
    }
    
    .dashboard-grid .row {
        margin-left: -0.75rem;
        margin-right: -0.75rem;
    }
    
    .dashboard-grid .col-lg-6 {
        padding-left: 0.75rem;
        padding-right: 0.75rem;
    }
    
    .card-dark .card-body {
        padding: 1.5rem 1.5rem;
    }
    
    .card-dark .card-header {
        padding: 1.25rem 1.5rem;
    }
    
    .insight-item,
    .nearby-book-item,
    .trending-item,
    .trending-book-item {
        padding: 1.25rem 1.5rem;
    }
    
    .stats-section .row {
        margin-left: -0.75rem;
        margin-right: -0.75rem;
    }
    
    .stats-section .col-6,
    .stats-section .col-md-3 {
        padding-left: 0.75rem;
        padding-right: 0.75rem;
    }
    
    .quick-actions .row {
        margin-left: -0.75rem;
        margin-right: -0.75rem;
    }
    
    .quick-actions .col-6,
    .quick-actions .col-md-3 {
        padding-left: 0.75rem;
        padding-right: 0.75rem;
    }
    
    .welcome-hero .row {
        margin-left: -1rem;
        margin-right: -1rem;
    }
    
    .welcome-hero .col-lg-8,
    .welcome-hero .col-lg-4 {
        padding-left: 1rem;
        padding-right: 1rem;
    }
    
    .empty-state {
        padding: 2rem 1.5rem;
    }
}

/* ========== LANDING PAGE MOBILE RESPONSIVE STYLES ========== */

/* Mobile Navigation Improvements */
@media (max-width: 991.98px) {
    .navbar-nav.mx-auto {
        margin-top: 1rem;
        text-align: center;
    }
    
    .navbar-nav .nav-item {
        margin: 0.25rem 0;
    }
    
    .navbar-nav .nav-link {
        padding: 0.75rem 1rem;
        border-radius: 8px;
    }
    
    .btn-gradient.signup-btn {
        margin: 0.5rem 0 0 0 !important;
        display: inline-block;
        width: auto;
    }
}

/* Tablet Optimizations */
@media (max-width: 991.98px) and (min-width: 769px) {
    .hero-title {
        font-size: 2.2rem;
    }
    
    .feature-card {
        text-align: center;
    }
    
    .stat-number {
        font-size: 1.6rem;
    }
}

/* Hero Section Mobile Responsive */
@media (max-width: 768px) {
    .hero-section {
        margin: 1rem auto;
        padding: 3rem 1.5rem;
        border-radius: 16px;
    }
    .hero-title {
                font-size: 2.5rem !important;
                line-height: 1.15 !important;
                margin-bottom: 1.25rem !important;
            }
    
    /* .hero-title {
        font-size: 2.5rem;
        line-height: 1.1;
        margin-bottom: 1rem;
    } */
    
    .hero-subtitle {
        font-size: 1.1rem;
        margin-bottom: 2rem;
    }
    
    .hero-buttons {
        flex-direction: column;
        gap: 1rem;
        align-items: center;
    }
    
    .hero-buttons .btn {
        width: 100%;
        max-width: 280px;
        padding: 0.875rem 1.5rem;
        font-size: 1.1rem;
    }
}

        @media (max-width: 480px) {
            .hero-title {
                font-size: 2rem !important;
                line-height: 1.2 !important;
                margin-bottom: 1rem !important;
                padding: 0 0.5rem !important;
            }
        }

        @media (max-width: 375px) {
            .hero-title {
                font-size: 1.9rem !important;
                padding: 0 1rem !important;
            }
        }

        @media (max-width: 320px) {
            .hero-title {
                font-size: 1.6rem !important;
            }
        }


/* Feature Cards Mobile Responsive */
@media (max-width: 768px) {
    .feature-card {
        padding: 1.5rem;
        margin-bottom: 1.5rem;
        text-align: center;
    }
    
    .feature-icon {
        width: 60px;
        height: 60px;
        margin: 0 auto 1rem auto;
    }
    
    .feature-icon i {
        font-size: 1.5rem;
    }
    
    .feature-title {
        font-size: 1.2rem;
        margin-bottom: 0.75rem;
    }
    
    .feature-desc {
        font-size: 0.95rem;
        line-height: 1.5;
    }
    
    /* Stats Section Mobile */
    .stats-container {
        margin: 1.5rem 0.5rem;
        padding: 1.5rem 1rem;
    }
    
    .stat-item {
        text-align: center;
        padding: 1rem 0.5rem;
        margin-bottom: 1rem;
    }
    
    .stat-number {
        font-size: 1.75rem;
        margin-bottom: 0.5rem;
    }
    
    .stat-label {
        font-size: 0.9rem;
    }
    
    .stat-item:not(:last-child)::after {
        display: none;
    }
}

/* How It Works Section Mobile Responsive */
@media (max-width: 768px) {
    .section-title {
        font-size: 1.6rem;
        margin-bottom: 1.5rem;
    }
    
    .section-subtitle {
        font-size: 1rem;
        margin-bottom: 2.5rem;
        padding: 0 1rem;
    }
    
    .step-card {
        padding: 2rem 1.5rem;
        margin-bottom: 1.5rem;
    }
    
    .action-icon-modern {
        width: 70px;
        height: 70px;
        margin-bottom: 1.25rem;
    }
    
    .action-icon-modern i {
        font-size: 2.2rem;
    }
    
    .step-title {
        font-size: 1.2rem;
        margin-bottom: 0.75rem;
    }
    
    .step-desc {
        font-size: 0.95rem;
        line-height: 1.5;
    }
}

/* CTA Section Mobile Responsive */
@media (max-width: 768px) {
    .cta-section {
        padding: 3rem 1.5rem;
        margin: 3rem 1rem;
        border-radius: 16px;
    }
    
    .cta-title {
        font-size: 2rem;
        line-height: 1.2;
        margin-bottom: 1rem;
    }
    
    .cta-desc {
        font-size: 1.1rem;
        margin-bottom: 2rem;
        padding: 0 0.5rem;
    }
    
    .cta-section .d-flex {
        flex-direction: column;
        gap: 1rem;
    }
    
    .btn-professional,
    .btn-outline-professional {
        width: 100%;
        max-width: 280px;
        padding: 0.875rem 1.5rem;
        font-size: 1.1rem;
        justify-content: center;
    }
}

/* Small Mobile Devices */
@media (max-width: 480px) {
    .hero-section {
        padding: 2.5rem 1rem;
        margin: 0.5rem;
    }
    
    .hero-title {
        font-size: 2rem;
    }
    
    .hero-subtitle {
        font-size: 1rem;
    }
    
    .section-title {
        font-size: 1.4rem;
    }
    
    .section-subtitle {
        font-size: 0.95rem;
        padding: 0;
    }
    
    .step-card {
        padding: 1.5rem 1rem;
    }
    
    .action-icon-modern {
        width: 60px;
        height: 60px;
    }
    
    .action-icon-modern i {
        font-size: 2rem;
    }
    
    .cta-section {
        padding: 2.5rem 1rem;
        margin: 2rem 0.5rem;
    }
    
    .cta-title {
        font-size: 1.75rem;
    }
    
    .cta-desc {
        font-size: 1rem;
        padding: 0;
    }
    
    .feature-card {
        padding: 1.25rem;
        text-align: center;
    }
    
    .feature-icon {
        width: 50px;
        height: 50px;
        margin: 0 auto 0.75rem auto;
    }
    
    .feature-icon i {
        font-size: 1.25rem;
    }
    
    /* Small Mobile Stats */
    .stat-number {
        font-size: 1.5rem;
    }
    
    .stat-label {
        font-size: 0.85rem;
    }
}

/* Extra Small Mobile Devices */
@media (max-width: 360px) {
    .hero-title {
        font-size: 1.75rem;
        line-height: 1.1;
    }
    
    .hero-subtitle {
        font-size: 0.95rem;
    }
    
    .hero-section {
        padding: 2rem 0.75rem;
    }
    
    .section-title {
        font-size: 1.25rem;
    }
    
    .step-card {
        padding: 1.25rem 0.75rem;
    }
    
    .cta-section {
        padding: 2rem 0.75rem;
    }
    
    .cta-title {
        font-size: 1.5rem;
    }
    
    /* Extra Small Mobile Stats */
    .stat-number {
        font-size: 1.25rem;
    }
    
    .stat-label {
        font-size: 0.8rem;
    }
}

/* Mobile Touch Improvements */
@media (hover: none) and (pointer: coarse) {
    .feature-card:hover,
    .step-card:hover {
        transform: none;
        box-shadow: 
            0 8px 25px rgba(0, 0, 0, 0.2),
            0 4px 10px rgba(59, 183, 251, 0.1);
    }
    
    .action-icon-modern:hover {
        transform: none;
    }
    
    .btn-professional:hover,
    .btn-outline-professional:hover {
        transform: none;
    }
    
    /* Better touch targets */
    .btn-professional,
    .btn-outline-professional,
    .nav-link {
        min-height: 44px;
        display: flex;
        align-items: center;
        justify-content: center;
    }
    
    .navbar-toggler {
        padding: 0.5rem;
        min-height: 44px;
        min-width: 44px;
    }
}

/* Mobile Keyboard Support */
@media (max-width: 768px) {
    .hero-section,
    .cta-section {
        margin-bottom: 1rem;
    }
    
    /* Better spacing for mobile keyboards */
    .register-container,
    .login-container {
        padding-bottom: 2rem;
    }
}

/* Landscape Mobile Optimization */
@media (max-width: 768px) and (orientation: landscape) {
    .hero-section {
        padding: 2rem 1.5rem;
    }
    
    .hero-title {
        font-size: 2.25rem;
    }
    
    .section-title {
        font-size: 1.5rem;
    }
    
    .step-card {
        padding: 1.5rem;
    }
    
    .action-icon-modern {
        width: 60px;
        height: 60px;
        margin-bottom: 1rem;
    }
    
    .action-icon-modern i {
        font-size: 2rem;
    }
}

/* Dashboard Mobile Responsive Enhancements */
@media (max-width: 768px) {
    .welcome-hero {
        padding: 2rem 0;
        text-align: center;
    }
    
    .welcome-hero .container {
        padding: 0 1rem;
    }
    
    .welcome-hero .hero-title {
        font-size: 1.8rem;
        text-align: center;
        margin-bottom: 1rem;
    }
    
    .welcome-hero .hero-subtitle {
        font-size: 1rem;
        text-align: center;
        padding: 0 0.5rem;
        margin-bottom: 2rem;
    }
    
    .welcome-hero .user-avatar-large {
        margin-bottom: 1.5rem;
        display: flex;
        justify-content: center;
    }
    
    .welcome-hero .profile-img-large {
        width: 120px;
        height: 120px;
        border: 3px solid rgba(59, 183, 251, 0.3);
        box-shadow: 0 4px 16px rgba(59, 183, 251, 0.2);
    }
    
    .welcome-hero .avatar-placeholder {
        width: 120px;
        height: 120px;
        margin: 0 auto;
        background: linear-gradient(135deg, #3BB7FB, #F6B443);
        border-radius: 50%;
        display: flex;
        align-items: center;
        justify-content: center;
        font-size: 3rem;
        color: white;
        border: 3px solid rgba(255, 255, 255, 0.2);
        box-shadow: 0 4px 16px rgba(59, 183, 251, 0.2);
    }
    
    .welcome-hero .d-flex {
        justify-content: center !important;
        flex-direction: column;
        gap: 0.75rem;
        align-items: center;
    }
    
    .welcome-hero .btn {
        width: 100%;
        max-width: 200px;
        margin: 0 auto;
        display: flex;
        align-items: center;
        justify-content: center;
    }
    
    /* Center content on mobile */
    .welcome-hero .text-center {
        text-align: center !important;
    }
    
    .welcome-hero .text-lg-left {
        text-align: center !important;
    }
}

/* Small Mobile Dashboard */
@media (max-width: 480px) {
    .welcome-hero .hero-title {
        font-size: 1.6rem;
    }
    
    .welcome-hero .hero-subtitle {
        font-size: 0.95rem;
    }
    
    .welcome-hero .profile-img-large,
    .welcome-hero .avatar-placeholder {
        width: 100px;
        height: 100px;
    }
    
    .welcome-hero .avatar-placeholder {
        font-size: 2.5rem;
    }
    
    .welcome-hero .btn {
        max-width: 180px;
        padding: 0.6rem 1rem;
        font-size: 0.9rem;
    }

    /* ===================== Country & Phone (intl-tel-input) ===================== */
/* Make the phone widget fill the row */
.iti { width: 100%; }

/* Match your form control height */
.iti input[type="tel"],
.iti .form-control {
  height: 52px !important;
  line-height: 52px !important;
}

/* Leave room for flag + dial code (you’re using separateDialCode: true) */
.iti--separate-dial-code input.form-control {
  padding-left: 6.25rem !important; /* room for flag + +XXX */
}

/* Flag/dial-code box to match dark theme */
.iti__flag-container {
  background: #111418;
  border: 1.5px solid rgba(55, 65, 81, 0.8);
  border-right: none;
  border-radius: 12px 0 0 12px;
}

.iti__selected-flag {
  height: 50px;
  padding: 0 12px;
  position: relative; /* for the ISO2 badge below */
}

/* Show the ISO2 (state abbreviation) next to the flag box */
.iti__selected-flag::after {
  content: attr(data-iso2);
  position: absolute;
  top: 50%;
  transform: translateY(-50%);
  right: -34px;
  font-size: 12px;
  opacity: 0.8;
  letter-spacing: 0.4px;
  color: #E5E7EB;
}

/* Dial code style */
.iti--separate-dial-code .iti__selected-dial-code {
  color: #E5E7EB;
  font-weight: 600;
}

/* Country dropdown theme */
.iti__country-list {
  background: #1f2229;
  border: 1px solid rgba(55, 65, 81, 0.8);
  border-radius: 10px;
  box-shadow: 0 10px 25px rgba(0, 0, 0, 0.3);
}

.iti__country {
  color: #E5E7EB;
}

.iti__country:hover,
.iti__country.iti__highlight {
  background: rgba(59, 183, 251, 0.1);
  color: #3BB7FB;
}

/* Search box inside the dropdown (if shown) */
.iti__search-input {
  background: #18191E;
  border: 1px solid #3a3b40;
  color: #ffffff;
}
.input-container .iti { margin-left: 2.5rem; width: calc(100% - 2.5rem); }
<<<<<<< HEAD
=======
}

/* ========================================
   PAGE LOGO SECTION
   ======================================== */
.page-logo-section {
    background: linear-gradient(135deg, rgba(59, 183, 251, 0.05) 0%, rgba(246, 180, 67, 0.05) 100%);
    border-bottom: 1px solid rgba(255, 255, 255, 0.05);
    padding: 2rem 0;
    margin-bottom: 2rem;
}

.page-logo-container {
    display: flex;
    align-items: center;
    gap: 1.5rem;
    justify-content: center;
    flex-wrap: wrap;
}

.page-logo-image {
    height: 60px;
    width: auto;
    filter: drop-shadow(0 4px 12px rgba(59, 183, 251, 0.3));
    transition: all 0.3s ease;
}

.page-logo-image:hover {
    transform: scale(1.1);
    filter: drop-shadow(0 6px 20px rgba(59, 183, 251, 0.5));
}

.page-logo-text {
    text-align: center;
}

.page-brand-title {
    font-size: 2.5rem;
    font-weight: 700;
    background: linear-gradient(135deg, #3BB7FB 0%, #F6B443 100%);
    -webkit-background-clip: text;
    -webkit-text-fill-color: transparent;
    background-clip: text;
    margin: 0;
    letter-spacing: -0.02em;
}

.page-brand-subtitle {
    color: #9CA3AF;
    font-size: 1.1rem;
    font-weight: 400;
    margin: 0;
    margin-top: 0.5rem;
}

/* Responsive adjustments */
@media (max-width: 768px) {
    .page-logo-container {
        flex-direction: column;
        gap: 1rem;
    }
    
    .page-brand-title {
        font-size: 2rem;
    }
    
    .page-brand-subtitle {
        font-size: 1rem;
    }
>>>>>>> 9e46ab98
}<|MERGE_RESOLUTION|>--- conflicted
+++ resolved
@@ -1568,7 +1568,6 @@
   padding: 0.3rem;
   position: relative;
   transition: all 0.3s ease;
-<<<<<<< HEAD
 }
 
 .wishlist-search-box:focus-within {
@@ -1731,170 +1730,6 @@
   font-size: 1rem;
   opacity: 0.95;
 }
-=======
-}
-
-.wishlist-search-box:focus-within {
-  border-color: rgba(59, 183, 251, 0.6);
-  box-shadow: 0 0 0 4px rgba(59, 183, 251, 0.15);
-  transform: translateY(-1px);
-}
-
-.wishlist-search-icon {
-  background: transparent !important;
-  border: none !important;
-  color: #3BB7FB !important;
-  font-size: 1rem;
-  padding-left: 1rem;
-}
-
-.wishlist-search-input {
-  background: transparent !important;
-  border: none !important;
-  color: #fff !important;
-  font-size: 0.95rem;
-  padding: 0.75rem 1rem;
-  padding-left: 0.5rem;
-}
-
-.wishlist-search-input:focus {
-  background: transparent !important;
-  border: none !important;
-  color: #fff !important;
-  box-shadow: none !important;
-  outline: none !important;
-}
-
-.wishlist-search-input::placeholder {
-  color: #8b94a1;
-  opacity: 1;
-  font-weight: 500;
-}
-
-/* Library specific search bar styles */
-.library-search-container {
-  max-width: 500px;
-}
-
-.library-search-box {
-  background: #23242a;
-  border: 1px solid rgba(120,130,150,.2);
-  border-radius: 12px;
-  padding: 0.3rem;
-  position: relative;
-  transition: all 0.3s ease;
-}
-
-.library-search-box:focus-within {
-  border-color: rgba(59, 183, 251, 0.6);
-  box-shadow: 0 0 0 4px rgba(59, 183, 251, 0.15);
-  transform: translateY(-1px);
-}
-
-.library-search-icon {
-  background: transparent !important;
-  border: none !important;
-  color: #3BB7FB !important;
-  font-size: 1rem;
-  padding-left: 1rem;
-}
-
-.library-search-input {
-  background: transparent !important;
-  border: none !important;
-  color: #fff !important;
-  font-size: 0.95rem;
-  padding: 0.75rem 1rem;
-  padding-left: 0.5rem;
-}
-
-.library-search-input:focus {
-  background: transparent !important;
-  border: none !important;
-  color: #fff !important;
-  box-shadow: none !important;
-  outline: none !important;
-}
-
-.library-search-input::placeholder {
-  color: #8b94a1;
-  opacity: 1;
-  font-weight: 500;
-}
-
-/* History-style search bar design for all pages */
-.history-style-search-container {
-  background: #23242a;
-  border: 1px solid rgba(120,130,150,.1);
-  border-radius: 14px;
-  padding: 0.6rem 0.75rem;
-  box-shadow: 0 2px 12px rgba(0,0,0,.2);
-  display: flex;
-  align-items: center;
-  gap: 0.45rem;
-  margin-bottom: 1.1rem;
-  transition: all 0.3s ease;
-}
-
-.history-style-search-container:focus-within {
-  border-color: rgba(59, 183, 251, 0.35);
-  box-shadow: 0 4px 20px rgba(59, 183, 251, 0.1);
-  transform: translateY(-1px);
-}
-
-.history-style-search-input {
-  background: #1E1F23;
-  border: 1px solid #2A2D35;
-  border-radius: 999px;
-  padding: 0.48rem 0.9rem;
-  font-size: 0.92rem;
-  font-weight: 700;
-  color: #e6e9ee;
-  flex: 1;
-  transition: all 0.2s ease;
-  outline: none;
-}
-
-.history-style-search-input:focus {
-  background: #1E1F23;
-  border-color: rgba(59, 183, 251, 0.35);
-  color: #fff;
-  box-shadow: 0 0 0 2px rgba(59, 183, 251, 0.1);
-}
-
-.history-style-search-input::placeholder {
-  color: #8b94a1;
-  opacity: 1;
-  font-weight: 500;
-}
-
-.history-style-search-icon {
-  background: linear-gradient(135deg, rgba(59, 183, 251, 0.14), rgba(246, 180, 67, 0.14));
-  border: 1px solid rgba(59, 183, 251, 0.35);
-  border-radius: 999px;
-  padding: 0.48rem 0.9rem;
-  color: #fff;
-  font-size: 0.92rem;
-  font-weight: 700;
-  display: inline-flex;
-  align-items: center;
-  gap: 0.45rem;
-  transition: all 0.2s ease;
-  cursor: pointer;
-  user-select: none;
-}
-
-.history-style-search-icon:hover {
-  background: linear-gradient(135deg, rgba(59, 183, 251, 0.2), rgba(246, 180, 67, 0.2));
-  border-color: rgba(59, 183, 251, 0.5);
-  transform: translateY(-1px);
-}
-
-.history-style-search-icon i {
-  font-size: 1rem;
-  opacity: 0.95;
-}
->>>>>>> 9e46ab98
 /* Removed conflicting #library-search rule - now using .library-search-input class */
 /* Legacy search input styling - only for specific pages that need it */
 .search-input.legacy-search{
@@ -6815,8 +6650,6 @@
   color: #ffffff;
 }
 .input-container .iti { margin-left: 2.5rem; width: calc(100% - 2.5rem); }
-<<<<<<< HEAD
-=======
 }
 
 /* ========================================
@@ -6886,5 +6719,4 @@
     .page-brand-subtitle {
         font-size: 1rem;
     }
->>>>>>> 9e46ab98
 }